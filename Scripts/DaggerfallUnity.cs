﻿// Project:         Daggerfall Tools For Unity
// Copyright:       Copyright (C) 2009-2015 Daggerfall Workshop
// Web Site:        http://www.dfworkshop.net
// License:         MIT License (http://www.opensource.org/licenses/mit-license.php)
// Source Code:     https://github.com/Interkarma/daggerfall-unity
// Original Author: Gavin Clayton (interkarma@dfworkshop.net)
// Contributors:    
// 
// Notes:
//

#if UNITY_EDITOR
using UnityEditor;
#endif
using UnityEngine;
using System;
using System.Collections;
using System.Collections.Generic;
using System.IO;
using DaggerfallConnect;
using DaggerfallConnect.Arena2;
using DaggerfallConnect.Utility;
using DaggerfallWorkshop.Utility;

namespace DaggerfallWorkshop
{
    /// <summary>
    /// DaggerfallUnity main class.
    /// </summary>
#if UNITY_EDITOR
    [ExecuteInEditMode]
#endif
    [RequireComponent(typeof(WorldTime))]
    [RequireComponent(typeof(MaterialReader))]
    [RequireComponent(typeof(MeshReader))]
    [RequireComponent(typeof(SoundReader))]
    public class DaggerfallUnity : MonoBehaviour
    {
<<<<<<< HEAD
        [NonSerialized]
        public const string Version = "1.3.37";

=======
>>>>>>> 4a6e9142
        #region Fields

        bool isReady = false;
        bool isPathValidated = false;
        ContentReader reader;

        WorldTime worldTime;
        MaterialReader materialReader;
        MeshReader meshReader;
        SoundReader soundReader;
        ITerrainSampler terrainSampler = new DefaultTerrainSampler();
        ITextProvider textProvider = new DefaultTextProvider();

        #endregion

        #region Public Fields

        // General
        public string Arena2Path;
        public int ModelImporter_ModelID = 456;
        public string BlockImporter_BlockName = "MAGEAA01.RMB";
        public string CityImporter_CityName = "Daggerfall/Daggerfall";
        public string DungeonImporter_DungeonName = "Daggerfall/Privateer's Hold";

        // Performance options
        public bool Option_SetStaticFlags = true;
        public bool Option_CombineRMB = true;
        public bool Option_CombineRDB = true;
        public bool Option_BatchBillboards = true;

        // Import options
        public bool Option_AddMeshColliders = true;
        public bool Option_AddNavmeshAgents = true;
        public bool Option_RMBGroundPlane = true;
        public bool Option_CloseCityGates = false;

        // Prefab options
        public bool Option_ImportLightPrefabs = true;
        public Light Option_CityLightPrefab = null;
        public Light Option_DungeonLightPrefab = null;
        public Light Option_InteriorLightPrefab = null;
        public bool Option_ImportDoorPrefabs = true;
        public DaggerfallActionDoor Option_DungeonDoorPrefab = null;
        public DaggerfallActionDoor Option_InteriorDoorPrefab = null;
        public DaggerfallRMBBlock Option_CityBlockPrefab = null;
        public DaggerfallRDBBlock Option_DungeonBlockPrefab = null;
        public bool Option_ImportEnemyPrefabs = true;
        public DaggerfallEnemy Option_EnemyPrefab = null;

        // Time and space options
        public bool Option_AutomateTextureSwaps = true;
        public bool Option_AutomateSky = true;
        public bool Option_AutomateCityWindows = true;
        public bool Option_AutomateCityLights = true;
        public bool Option_AutomateCityGates = false;

        #endregion

        #region Class Properties

        public bool IsReady
        {
            get { return isReady; }
        }

        public bool IsPathValidated
        {
            get { return isPathValidated; }
        }

        public MaterialReader MaterialReader
        {
            get { return (materialReader != null) ? materialReader : materialReader = GetComponent<MaterialReader>(); }
        }

        public MeshReader MeshReader
        {
            get { return (meshReader != null) ? meshReader : meshReader = GetComponent<MeshReader>(); }
        }

        public SoundReader SoundReader
        {
            get { return (soundReader != null) ? soundReader : soundReader = GetComponent<SoundReader>(); }
        }

        public WorldTime WorldTime
        {
            get { return (worldTime != null) ? worldTime : worldTime = GetComponent<WorldTime>(); }
        }

        public ContentReader ContentReader
        {
            get { return reader; }
        }

        public ITerrainSampler TerrainSampler
        {
            get { return terrainSampler; }
            set { terrainSampler = value; }
<<<<<<< HEAD
=======
        }

        public ITextProvider TextProvider
        {
            get { return textProvider; }
            set { textProvider = value; }
        }

        static SettingsManager settingsManager;
        public static SettingsManager Settings
        {
            get { return (settingsManager != null) ? settingsManager : settingsManager = new SettingsManager(); }
>>>>>>> 4a6e9142
        }

        #endregion

        #region Singleton

        static DaggerfallUnity instance = null;
        public static DaggerfallUnity Instance
        {
            get
            {
                if (instance == null)
                {
                    if (!FindDaggerfallUnity(out instance))
                    {
                        GameObject go = new GameObject();
                        go.name = "DaggerfallUnity";
                        instance = go.AddComponent<DaggerfallUnity>();
                    }
                }
                return instance;
            }
        }

        public static bool HasInstance
        {
            get
            {
                return (instance != null);
            }
        }

        #endregion

        #region Unity

        void Awake()
        {
            instance = null;
            SetupSingleton();
            SetupArena2Path();
            SetupContentReaders();
        }

        void Start()
        {
            // Allow external code to set their own interfaces at start
            RaiseOnSetTerrainSamplerEvent();
            RaiseOnSetTextProviderEvent();
        }

        void Update()
        {
#if UNITY_EDITOR
            // Check ready every update in editor as code changes can de-instantiate local objects
            if (!isReady) SetupArena2Path();
            if (reader == null) SetupContentReaders();
#endif
        }

        #endregion

        #region Editor-Only Methods

#if UNITY_EDITOR
        /// <summary>
        /// Setup path and content readers again.
        /// Used by editor when setting new Arena2Path.
        /// </summary>
        public void EditorResetArena2Path()
        {
            Settings.RereadSettings();
            SetupArena2Path();
            SetupContentReaders(true);
        }

        /// <summary>
        /// Clear Arena2 path in editor.
        /// Used when you wish to decouple from Arena2 for certain builds.
        /// </summary>
        public void EditorClearArena2Path()
        {
            Arena2Path = string.Empty;
            EditorResetArena2Path();
        }
#endif

        #endregion

        #region Startup and Shutdown

        private void SetupArena2Path()
        {
            // Clear path validated flag
            isPathValidated = false;

#if !UNITY_EDITOR
            // When starting a build, always clear stored path
            if (Application.isPlaying)
            {
                Arena2Path = string.Empty;
            }
#endif

            // Allow implementor to set own Arena2 path (e.g. from custom settings file)
            RaiseOnSetArena2SourceEvent();

#if UNITY_EDITOR
            // Check editor singleton path is valid
            if (ValidateArena2Path(Arena2Path))
            {
                isReady = true;
                isPathValidated = true;
                LogMessage("Arena2 path validated.", true);
                return;
            }
#endif

            // Look for arena2/ARENA2 folder inside Settings.MyDaggerfallPath
            bool found = false;
            string path = TestArena2Exists(Settings.MyDaggerfallPath);
            if (!string.IsNullOrEmpty(path))
            {
                LogMessage("Trying INI path " + path, true);
                if (Directory.Exists(path))
                    found = true;
                else
                    LogMessage("INI path not found.", true);
            }

            // Otherwise, look for arena2 folder in Application.dataPath at runtime
            if (Application.isPlaying && !found)
            {
                path = TestArena2Exists(Application.dataPath);
                if (!string.IsNullOrEmpty(path))
                    found = true;
            }

            // Did we find a path?
            if (found)
            {
                // If it appears valid set this is as our path
                LogMessage(string.Format("Testing arena2 path at '{0}'.", path), true);
                if (ValidateArena2Path(path))
                {
                    Arena2Path = path;
                    isReady = true;
                    isPathValidated = true;
                    LogMessage(string.Format("Found valid arena2 path at '{0}'.", path), true);
                    //Generate log file
                    GenerateDiagLog.PrintInfo(Settings.MyDaggerfallPath);
                    return;
                }
            }
            else
            {
                LogMessage(string.Format("Could not find arena2 path. Try setting MyDaggerfallPath in Resources/fallback.ini."), true);
            }

            // No path was found but we can try to carry on without one
            // Many features will not work without a valid path
            isReady = true;

            // Singleton is now ready
            RaiseOnReadyEvent();
        }

        string TestArena2Exists(string parent)
        {
            // Accept either upper or lower case
            string pathLower = Path.Combine(parent, "arena2");
            string pathUpper = Path.Combine(parent, "ARENA2");

            if (Directory.Exists(pathLower))
                return pathLower;
            else if (Directory.Exists(pathUpper))
                return pathUpper;
            else
                return string.Empty;
        }

        private void SetupContentReaders(bool force = false)
        {
            if (reader == null || force)
            {
                // Ensure content readers available even when path not valid
                if (isPathValidated)
                {
                    DaggerfallUnity.LogMessage(string.Format("Setting up content readers with arena2 path '{0}'.", Arena2Path));
                    reader = new ContentReader(Arena2Path);
                }
                else
                {
                    DaggerfallUnity.LogMessage(string.Format("Setting up content readers without arena2 path. Not all features will be available."));
                    reader = new ContentReader(string.Empty);
                }
            }
        }

        #endregion

        #region Public Static Methods

        public static void LogMessage(string message, bool showInEditor = false)
        {
            if (showInEditor || Application.isPlaying) Debug.Log(string.Format("DFTFU {0}: {1}", VersionInfo.DaggerfallToolsForUnityVersion, message));
        }

        public static bool FindDaggerfallUnity(out DaggerfallUnity dfUnityOut)
        {
            dfUnityOut = GameObject.FindObjectOfType(typeof(DaggerfallUnity)) as DaggerfallUnity;
            if (dfUnityOut == null)
            {
                LogMessage("Could not locate DaggerfallUnity GameObject instance in scene!", true);
                return false;
            }

            return true;
        }

        public static bool ValidateArena2Path(string path)
        {
            DFValidator.ValidationResults results;
            DFValidator.ValidateArena2Folder(path, out results);

            return results.AppearsValid;
        }

        #endregion

        #region Private Methods

        private void SetupSingleton()
        {
            if (instance == null)
                instance = this;
            else if (instance != this)
            {
                if (Application.isPlaying)
                {
                    LogMessage("Multiple DaggerfallUnity instances detected in scene!", true);
                    Destroy(gameObject);
                }
            }
        }

        #endregion

        #region Event Handlers

        // OnReady
        public delegate void OnReadyEventHandler();
        public static event OnReadyEventHandler OnReady;
        protected virtual void RaiseOnReadyEvent()
        {
            if (OnReady != null)
                OnReady();
        }

        // OnSetArena2Source
        public delegate void OnSetArena2SourceEventHandler();
        public static event OnSetArena2SourceEventHandler OnSetArena2Source;
        protected virtual void RaiseOnSetArena2SourceEvent()
        {
            if (OnSetArena2Source != null)
                OnSetArena2Source();
        }

        // OnSetTerrainSampler
        public delegate void OnSetTerrainSamplerEventHandler();
        public static event OnSetTerrainSamplerEventHandler OnSetTerrainSampler;
        protected virtual void RaiseOnSetTerrainSamplerEvent()
        {
            if (OnSetTerrainSampler != null)
                OnSetTerrainSampler();
        }

        // OnSetTextProvider
        public delegate void OnSetTextProviderEventHandler();
        public static event OnSetTextProviderEventHandler OnSetTextProvider;
        protected virtual void RaiseOnSetTextProviderEvent()
        {
            if (OnSetTextProvider != null)
                OnSetTextProvider();
        }

        #endregion
    }
}<|MERGE_RESOLUTION|>--- conflicted
+++ resolved
@@ -36,12 +36,6 @@
     [RequireComponent(typeof(SoundReader))]
     public class DaggerfallUnity : MonoBehaviour
     {
-<<<<<<< HEAD
-        [NonSerialized]
-        public const string Version = "1.3.37";
-
-=======
->>>>>>> 4a6e9142
         #region Fields
 
         bool isReady = false;
@@ -141,8 +135,6 @@
         {
             get { return terrainSampler; }
             set { terrainSampler = value; }
-<<<<<<< HEAD
-=======
         }
 
         public ITextProvider TextProvider
@@ -155,7 +147,6 @@
         public static SettingsManager Settings
         {
             get { return (settingsManager != null) ? settingsManager : settingsManager = new SettingsManager(); }
->>>>>>> 4a6e9142
         }
 
         #endregion
