using UnityEngine;
using System;
using System.Collections;
using DaggerfallConnect;

namespace DaggerfallWorkshop.Game
{

    [RequireComponent(typeof(PlayerMotor))]
    [RequireComponent(typeof(LevitateMotor))]
    [RequireComponent(typeof(CharacterController))]
    public class ClimbingMotor : MonoBehaviour
    {
        private Entity.PlayerEntity player;
        private PlayerGroundMotor groundMotor;
        private PlayerMotor playerMotor;
        private LevitateMotor levitateMotor;
        private CharacterController controller;
        private PlayerEnterExit playerEnterExit;
        private AcrobatMotor acrobatMotor;
        private PlayerSpeedChanger speedChanger;
        private bool overrideSkillCheck = false;
        private bool isClimbing = false;
        private bool isSlipping = false;
        private bool atOutsideCorner = false;
        private bool atInsideCorner = false;
<<<<<<< HEAD
=======
        //private bool backedUpRappel = false;
>>>>>>> 3aadf4dc
        private float climbingStartTimer = 0;
        private float climbingContinueTimer = 0;
        private float rappelTimer;
        private bool showClimbingModeMessage = true;
        #region Rays/Vectors
        private Vector3 lastPosition = Vector3.zero;
        private Vector2 lastHorizontalPosition = Vector2.zero;
        /// <summary>
        /// The current horizontal direction of the ledge of the wall the player is on 
        /// </summary>
        private Vector3 myLedgeDirection = Vector3.zero;
        /// <summary>
        /// the adjacent wall's horizontal ledge direction, opposite of its normal
        /// </summary>
        private Vector3 adjacentLedgeDirection = Vector3.zero;
        /// <summary>
        /// The ray that points toward the corner we're moving towards.  Only useful when strafing toward a nearby corner.
        /// </summary>
        private Ray myStrafeRay = new Ray();
        /// <summary>
        /// The ray that originates from the adjacent wall we're moving towards and points toward the corner.  Useless when not near a corner.
        /// </summary>
        private Ray adjacentWallRay = new Ray();
        /// <summary>
        /// The normal that sticks diagonally out of the wall corner that we're near. Equal-angled on both sides of the normal to the walls.
        /// </summary>
        private Ray cornerNormalRay = new Ray();
        /// <summary>
        /// the final movement direction that is taken
        /// </summary>
        private Vector3 moveDirection = Vector3.zero;
        #endregion
        // how long it takes before we do another skill check to see if we can continue climbing
        private const int continueClimbingSkillCheckFrequency = 15; 
        // how long it takes before we try to regain hold if slipping
        private readonly float regainHoldSkillCheckFrequency = 5; 
        // minimum percent chance to regain hold per skill check if slipping, gets closer to 100 with higher skill
        private const int regainHoldMinChance = 20;
        // minimum percent chance to continue climbing per skill check, gets closer to 100 with higher skill
        private const int continueClimbMinChance = 70;
        private const int graspWallMinChance = 50;
        private int FindWallLoopCount;

        public bool IsClimbing
        {
            get { return isClimbing; }
        }
        /// <summary>
        /// true if player is climbing but trying to regain hold of wall
        /// </summary>
        public bool IsSlipping
        {
            get { return isSlipping; }
        }
        /// <summary>
        /// True if player just jumped from a wall
        /// </summary>
        public bool WallEject { get; private set; }
        public bool IsRappelling { get; private set; }
        void Start()
        {
            player = GameManager.Instance.PlayerEntity;
            playerMotor = GetComponent<PlayerMotor>();
            groundMotor = GetComponent<PlayerGroundMotor>();
            levitateMotor = GetComponent<LevitateMotor>();
            controller = GetComponent<CharacterController>();
            playerEnterExit = GetComponent<PlayerEnterExit>();
            acrobatMotor = GetComponent<AcrobatMotor>();
            speedChanger = GetComponent<PlayerSpeedChanger>();
        }

        /// <summary>
        /// Check if should do rappel, and do rappel and attach to wall.
        /// </summary>
        private void RappelChecks(bool airborneGraspWall)
        {
            if (airborneGraspWall)
            {
                if (!IsRappelling)
                {
                    // should rappelling start?
                    bool movingBackward = InputManager.Instance.HasAction(InputManager.Actions.MoveBackwards);

                    IsRappelling = (movingBackward && !acrobatMotor.Jumping);
                    if (IsRappelling)
                        DaggerfallUI.AddHUDText(UserInterfaceWindows.HardStrings.rappelMode);
                    lastPosition = controller.transform.position;
                    rappelTimer = 0f;
                }

                if (IsRappelling)
                {
                    const float firstTimerMax = 0.7f;
                    overrideSkillCheck = true;

                    rappelTimer += Time.deltaTime;

                    if (rappelTimer <= firstTimerMax)
                    {
                        Vector3 rappelPosition = Vector3.zero;
                        // create C-shaped movement to plant self against wall beneath
                        Vector3 pos = lastPosition;
                        float yDist = 0.92f;
                        float xzDist = 0.13f;
                        rappelPosition.x = Mathf.Lerp(pos.x, pos.x - (controller.transform.forward.x * xzDist), Mathf.Sin(Mathf.PI * (rappelTimer / firstTimerMax)));
                        rappelPosition.z = Mathf.Lerp(pos.z, pos.z - (controller.transform.forward.z * xzDist), Mathf.Sin(Mathf.PI * (rappelTimer / firstTimerMax)));
                        rappelPosition.y = Mathf.Lerp(pos.y, pos.y - yDist, rappelTimer / firstTimerMax);

                        controller.transform.position = rappelPosition;
                    }
                    else
                    {
                        Vector3 rappelDirection = Vector3.zero;
                        // Auto forward to grab wall
                        float speed = speedChanger.GetBaseSpeed();
                        if (myLedgeDirection != Vector3.zero)
                            rappelDirection = myLedgeDirection;
                        else
                            rappelDirection = controller.transform.forward;
                        rappelDirection *= speed * 1.25f;
                        groundMotor.MoveOnGround(rappelDirection);
                    }
                }
            }
        }

        /// <summary>
        /// Perform climbing check, and if successful, start climbing movement.
        /// </summary>
        public void ClimbingCheck()
        {
            float startClimbHorizontalTolerance;
            float startClimbSkillCheckFrequency;
            bool airborneGraspWall = (!isClimbing && !isSlipping && acrobatMotor.Falling);
            bool movingBack = InputManager.Instance.HasAction(InputManager.Actions.MoveBackwards);

            // short circuit evaluate the raycast in case not needed. also, prevents some bugs
            bool groundCancelsClimbOrRappel = (((isClimbing && (movingBack || isSlipping)) || airborneGraspWall)  
                && Physics.Raycast(controller.transform.position, Vector3.down, controller.height / 2 + 0.12f));

            if (DaggerfallUnity.Settings.AdvancedClimbing && !groundCancelsClimbOrRappel)
                RappelChecks(airborneGraspWall);

            if (DaggerfallUnity.Settings.AdvancedClimbing && airborneGraspWall)
            {
                if (IsRappelling)
                {   // very lenient because we're trying to attach
                    startClimbHorizontalTolerance = 2f;
                    startClimbSkillCheckFrequency = 0.0f;
                }
                else
                {   // more lenient because we could not jump really straight onto the wall
                    startClimbHorizontalTolerance = 0.90f;
                    startClimbSkillCheckFrequency = 5;
                }
            }
            else
            {   // least leniency because we want climbing to be very intentional here
                startClimbHorizontalTolerance = 0.12f;
                startClimbSkillCheckFrequency = 14;
            }

            bool inputAbortCondition;
            if (DaggerfallUnity.Settings.AdvancedClimbing)
            {
                // TODO: prevent crouch from toggling crouch when aborting climb
                inputAbortCondition = (InputManager.Instance.HasAction(InputManager.Actions.Crouch)
                                      || InputManager.Instance.HasAction(InputManager.Actions.Jump));
            }
            else
                inputAbortCondition = !InputManager.Instance.HasAction(InputManager.Actions.MoveForwards);
            

            // reset for next use
            WallEject = false;

            // Should we abort climbing?
            if (inputAbortCondition
                || (playerMotor.CollisionFlags & CollisionFlags.Sides) == 0
                || levitateMotor.IsLevitating
                || playerMotor.IsRiding
                // if we slipped and struck the ground
                || (isSlipping && (playerMotor.CollisionFlags & CollisionFlags.Below) != 0
                // don't do horizontal position check if already climbing
                || (!isClimbing && Vector2.Distance(lastHorizontalPosition, new Vector2(controller.transform.position.x, controller.transform.position.z)) > startClimbHorizontalTolerance))
                // quit climbing if climbing down and ground is really close, prevents teleportation bug
                || groundCancelsClimbOrRappel)
            {
                if (isClimbing && inputAbortCondition && DaggerfallUnity.Settings.AdvancedClimbing)
                    WallEject = true;
                isClimbing = false;
                isSlipping = false;
                atOutsideCorner = false;
                atInsideCorner = false;
                showClimbingModeMessage = true;
                climbingStartTimer = 0;

                // Reset position for horizontal distance check
                lastHorizontalPosition = new Vector2(controller.transform.position.x, controller.transform.position.z);
            }
            else // schedule climbing events
            {
                // schedule climbing start
                if (climbingStartTimer <= (playerMotor.systemTimerUpdatesDivisor * startClimbSkillCheckFrequency))
                    climbingStartTimer += Time.deltaTime;
                else
                {
                    // automatic success if not falling
                    if (!airborneGraspWall)
                        StartClimbing();
                    // skill check to see if we catch the wall 
                    else if (SkillCheck(graspWallMinChance))
                        StartClimbing();
                    else
                        climbingStartTimer = 0;
                }

                // schedule climbing continues, Faster updates if slipping
                if (climbingContinueTimer <= (playerMotor.systemTimerUpdatesDivisor * (isSlipping ? regainHoldSkillCheckFrequency : continueClimbingSkillCheckFrequency)))
                    climbingContinueTimer += Time.deltaTime;
                else
                {
                    climbingContinueTimer = 0;
                    // it's harder to regain hold while slipping than it is to continue climbing with a good hold on wall
                    if (!InputManager.Instance.HasAction(InputManager.Actions.MoveForwards)
                            && !InputManager.Instance.HasAction(InputManager.Actions.MoveBackwards)
                            && !InputManager.Instance.HasAction(InputManager.Actions.MoveLeft)
                            && !InputManager.Instance.HasAction(InputManager.Actions.MoveRight))
                        isSlipping = false;
                    else if (isSlipping)
                        isSlipping = !SkillCheck(regainHoldMinChance);
                    else
                        isSlipping = !SkillCheck(continueClimbMinChance);
                }
            }

            // execute schedule
            if (isClimbing)
            {
                // "rappelling" only happens while moving the player into climbing position 
                // from the ledge he backstepped off and doesn't happen while climbing
                IsRappelling = false;

                // evalate the ledge direction
                GetClimbedWallInfo();

                ClimbMovement();

                // both variables represent similar situations, but different context
                acrobatMotor.Falling = isSlipping;
            }
            else
                myLedgeDirection = Vector3.zero;

        }

        /// <summary>
        /// Set climbing to true and show climbing mode message once
        /// </summary>
        private void StartClimbing()
        {
            if (!isClimbing)
            {
                if (showClimbingModeMessage)
                    DaggerfallUI.AddHUDText(UserInterfaceWindows.HardStrings.climbingMode);
                // Disable further showing of climbing mode message until current climb attempt is stopped
                // to keep it from filling message log
                showClimbingModeMessage = false;
                isClimbing = true;
            }
        }

        /// <summary>
        /// Physically check for wall info between player and wall he's attached to.  Searches in front of player if no wall already set.
        /// </summary>
        private void GetClimbedWallInfo()
        {
            RaycastHit hit;

            Vector3 p1 = controller.transform.position + controller.center + Vector3.up * -controller.height * 0.40f;
            Vector3 p2 = p1 + Vector3.up * controller.height;

            // decide what direction to look towards to get the ledge direction vector
            Vector3 wallDirection;
            if (myLedgeDirection == Vector3.zero)
                wallDirection = controller.transform.forward;
            else if (!atOutsideCorner)
                wallDirection = myLedgeDirection;
            else
                wallDirection = -cornerNormalRay.direction;
            // Cast character controller shape forward to see if it is about to hit anything.
            Debug.DrawRay(controller.transform.position, wallDirection, Color.black);
            if (Physics.CapsuleCast(p1, p2, controller.radius, wallDirection, out hit, 0.20f))
            {
                myLedgeDirection = -hit.normal;

                // set origin of strafe ray to y level of controller
                // direction is set to hitnormal until it can be adjusted when we have a side movement direction
                myStrafeRay = new Ray(new Vector3(hit.point.x, controller.transform.position.y, hit.point.z), hit.normal);
            }
        }

        private bool GetAdjacentWallInfo(Vector3 origin, Vector3 direction, bool searchClockwise)
        {
            RaycastHit hit;
            float distance = direction.magnitude;

            // use recursion to raycast vectors to find the adjacent wall
            Debug.DrawRay(origin, direction, Color.green, Time.deltaTime);
            if (Physics.Raycast(origin, direction, out hit, distance) 
                && (hit.collider.gameObject.GetComponent<MeshCollider>() != null))
            {
                Debug.DrawRay(hit.point, hit.normal);

                // Adjacent ledge has been found
                adjacentLedgeDirection = -hit.normal;

                if (searchClockwise)
                    adjacentWallRay = new Ray(hit.point, Vector3.Cross(hit.normal, Vector3.up));
                else
                    adjacentWallRay = new Ray(hit.point, Vector3.Cross(Vector3.up, hit.normal));

                Debug.DrawRay(adjacentWallRay.origin, adjacentWallRay.direction, Color.cyan);

                if (FindWallLoopCount == 0)
                {
                    // The adjacent wall is an inside corner
                    atInsideCorner = isAtInsideCorner(hit);
                }

                FindWallLoopCount = 0;
                return true;
            }
            else
            {
                FindWallLoopCount++;
                if (FindWallLoopCount < 3)
                {
                    // find next vector info now
                    Vector3 lastOrigin = origin;
                    origin = origin + direction;
                    Vector3 nextDirection = Vector3.zero; 

                    if (searchClockwise)
                        nextDirection = Vector3.Cross(lastOrigin - origin, Vector3.up).normalized * distance;
                    else
                        nextDirection = Vector3.Cross(Vector3.up, lastOrigin - origin).normalized * distance;

                    return GetAdjacentWallInfo(origin, nextDirection, searchClockwise);
                }
                FindWallLoopCount = 0;
                return false;
            }
        }
        private bool isAtInsideCorner(RaycastHit hit)
        {
            // not sure if there's a better way to do this?
            float myAngle;
            myAngle = Vector3.Angle(cornerNormalRay.direction, -myStrafeRay.direction);
            if (hit.distance < controller.radius + 0.17f && hit.distance > controller.radius + 0.15f
                && myAngle < 68 && myAngle > 66.5f
                ||
                hit.distance < controller.radius + 0.07f && hit.distance > controller.radius + 0.045f
                && myAngle < 45.5f && myAngle > 44.5f
                )
            {
                //Debug.Log("Adjacent wall distance: " + hit.distance);
                //Debug.Log("Dist: " + hit.distance + "Angle = " + myAngle);

                return true;
            }    

            return false;
        }
        /// <summary>
        /// Perform Climbing Movement
        /// </summary>
        private void ClimbMovement()
        {
            // Try to move along wall and forwards at same time
            // This helps player maintain collision checks with the wall and step onto the ledge once it's found

            // if strafing to either side, this will be set so we can check for wrap-around corners.
            Vector3 checkDirection = Vector3.zero;
            //bool adjacentWallFound = false;

            if (!isSlipping)
            {
                float climbScalar = speedChanger.GetClimbingSpeed();
                moveDirection = Vector3.zero;
                bool movedForward = InputManager.Instance.HasAction(InputManager.Actions.MoveForwards);
                bool movedBackward = InputManager.Instance.HasAction(InputManager.Actions.MoveBackwards);
                bool movedLeft = InputManager.Instance.HasAction(InputManager.Actions.MoveLeft);
                bool movedRight = InputManager.Instance.HasAction(InputManager.Actions.MoveRight);

                if (DaggerfallUnity.Settings.AdvancedClimbing)
                {
                    RaycastHit hit;
                    bool hitSomethingInFront = (Physics.Raycast(controller.transform.position, myLedgeDirection, out hit, 0.3f));
                    #region Vertical Climbing
                    if (!atOutsideCorner && (movedForward || !hitSomethingInFront))
                    {
                        overrideSkillCheck = !hitSomethingInFront;
                        moveDirection.y = Vector3.up.y * climbScalar;
                    }
                    else if (movedBackward)
                        moveDirection.y = Vector3.down.y * climbScalar;
                    #endregion
                    #region Horizontal Climbing
                    if (movedRight || movedLeft)
                    {
                        //float checkScalar = controller.radius + 0.5f;
                        if (movedRight)
                            checkDirection = Vector3.Cross(Vector3.up, myLedgeDirection).normalized;
                        else if (movedLeft)
                            checkDirection = Vector3.Cross(myLedgeDirection, Vector3.up).normalized;

                        // adjust direction so it can intersect with adjacentWallRay
                        myStrafeRay.direction = checkDirection;
                        Debug.DrawRay(myStrafeRay.origin, myStrafeRay.direction, Color.red);

                        // perform check for adjacent wall
                        //adjacentWallFound = GetAdjacentWallInfo(controller.transform.position, checkDirection * checkScalar, movedLeft);

                        Vector3 intersection;
                        Vector3 intersectionOrthogonal;
                        Vector3 wrapDirection = Vector3.zero; // direction to move while wrapping around corner
                        // did we find the wall corner intersection?
                        if (LineLineIntersection(out intersection, myStrafeRay.origin, myStrafeRay.direction, adjacentWallRay.origin, adjacentWallRay.direction))
                        {
                            intersectionOrthogonal = (-myLedgeDirection - adjacentLedgeDirection).normalized;
                            Debug.DrawRay(intersection, intersectionOrthogonal, Color.yellow);
                            atOutsideCorner = ((myStrafeRay.origin - intersection).magnitude < 0.01f);
                            if (atOutsideCorner)
                            {
                                // perform outside corner wrap
                                if (movedRight)
                                    wrapDirection = Vector3.Cross(intersectionOrthogonal, Vector3.up).normalized;
                                else if (movedLeft)
                                    wrapDirection = Vector3.Cross(Vector3.up, intersectionOrthogonal).normalized;
                            }

                            cornerNormalRay = new Ray(intersection, intersectionOrthogonal);   
                        }

                        // exiting outside wall corner?
                        if (atInsideCorner || ( atOutsideCorner && IsAlmostParallel(wrapDirection, adjacentWallRay.direction)))
                        {
                            myLedgeDirection = adjacentLedgeDirection;
                            wrapDirection = -adjacentWallRay.direction;
                            checkDirection = wrapDirection;
                            atOutsideCorner = false;
                            atInsideCorner = false;
                        }

                        // if at outside corner, use corner-updated directions to wrap around it
                        if (atOutsideCorner)
                        {
                            Debug.DrawRay(intersection, wrapDirection, Color.magenta);
                            moveDirection += wrapDirection * climbScalar;
                        }
                        else // move in wasd direction
                            moveDirection += checkDirection * climbScalar;
                    }
                    #endregion
                    // need to add horizontal movement towards wall for collision
                    moveDirection.x += myLedgeDirection.x * playerMotor.Speed;
                    moveDirection.z += myLedgeDirection.z * playerMotor.Speed;
                }
                else // do normal climbing
                {
                    moveDirection = myLedgeDirection * playerMotor.Speed;
                    moveDirection.y = Vector3.up.y * climbScalar;
                }  
            }
            else // do slipping down wall
            {
                acrobatMotor.CheckInitFall();
                acrobatMotor.ApplyGravity(ref moveDirection);
            }
            // finalize climbing movement
            controller.Move(moveDirection * Time.deltaTime);
            playerMotor.CollisionFlags = controller.collisionFlags;
        }

        /// <summary>
        ///  Calculate the intersection point of two lines. Returns true if lines intersect, otherwise false.
        /// </summary>
        /// <param name="intersection">The calculated intersection, if found</param>
        /// <param name="linePoint1">Origin 1</param>
        /// <param name="lineVec1">Direction 1</param>
        /// <param name="linePoint2">Origin 2</param>
        /// <param name="lineVec2">Direction 2</param>
        /// <returns>Returns true if lines intersect, otherwise false</returns>
        private bool LineLineIntersection(out Vector3 intersection, Vector3 linePoint1, Vector3 lineVec1, Vector3 linePoint2, Vector3 lineVec2)
        {
            Vector3 lineVec3 = linePoint2 - linePoint1;
            Vector3 crossVec1and2 = Vector3.Cross(lineVec1, lineVec2);
            Vector3 crossVec3and2 = Vector3.Cross(lineVec3, lineVec2);

            float planarFactor = Vector3.Dot(lineVec3, crossVec1and2);

            //is coplanar, and not parallel
            if (Mathf.Abs(planarFactor) < 0.01f && crossVec1and2.sqrMagnitude > 0.01f)
            {
                float s = Vector3.Dot(crossVec3and2, crossVec1and2) / crossVec1and2.sqrMagnitude;
                intersection = linePoint1 + (lineVec1 * s);
                return true;
            }
            else
            {
                intersection = Vector3.zero;
                return false;
            }
        }

        /// <summary>
        /// Check if two vectors are almost parallel
        /// </summary>
        private bool IsAlmostParallel( Vector3 lineVec1, Vector3 lineVec2)
        {
            if (Vector3.Cross(lineVec1, lineVec2).sqrMagnitude < 0.01f)
                return true;
            return false;
        }

        /// <summary>
        /// See if the player can pass a climbing skill check
        /// </summary>
        /// <returns>true if player passed climbing skill check</returns>
        private bool SkillCheck(int basePercentSuccess)
        {
            player.TallySkill(DFCareer.Skills.Climbing, 1);

            if (overrideSkillCheck)
                return true;

            int skill = player.Skills.GetLiveSkillValue(DFCareer.Skills.Climbing);
            int luck = player.Stats.GetLiveStatValue(DFCareer.Stats.Luck);
            if (player.Race == Entity.Races.Khajiit)
                skill += 30;

            // Climbing effect states "target can climb twice as well" - doubling effective skill after racial applied
            if (player.IsEnhancedClimbing)
                skill *= 2;

            // Clamp skill range
            skill = Mathf.Clamp(skill, 5, 95);
            float luckFactor = Mathf.Lerp(0, 10, luck * 0.01f);

            // Skill Check
            float percentRolled = Mathf.Lerp(basePercentSuccess, 100, skill * .01f) + luckFactor;

            if (percentRolled < UnityEngine.Random.Range(1, 101)) // Failed Check?
            {
                // Don't allow skill check to break climbing while swimming
                // Water makes it easier to climb
                var playerPos = controller.transform.position.y + (76 * MeshReader.GlobalScale) - 0.95f;
                var playerFootPos = playerPos - (controller.height / 2) - 1.20f; // to prevent player from failing to climb out of water
                var waterPos = playerEnterExit.blockWaterLevel * -1 * MeshReader.GlobalScale;
                if (playerFootPos >= waterPos) // prevent fail underwater
                    return false;
            }
            return true;
        }
    }
}<|MERGE_RESOLUTION|>--- conflicted
+++ resolved
@@ -24,10 +24,6 @@
         private bool isSlipping = false;
         private bool atOutsideCorner = false;
         private bool atInsideCorner = false;
-<<<<<<< HEAD
-=======
-        //private bool backedUpRappel = false;
->>>>>>> 3aadf4dc
         private float climbingStartTimer = 0;
         private float climbingContinueTimer = 0;
         private float rappelTimer;
