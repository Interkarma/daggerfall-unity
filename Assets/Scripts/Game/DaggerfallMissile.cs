// Project:         Daggerfall Unity
// Copyright:       Copyright (C) 2009-2022 Daggerfall Workshop
// Web Site:        http://www.dfworkshop.net
// License:         MIT License (http://www.opensource.org/licenses/mit-license.php)
// Source Code:     https://github.com/Interkarma/daggerfall-unity
// Original Author: Gavin Clayton (interkarma@dfworkshop.net)
// Contributors:    Allofich, Numidium
// 
// Notes:
//

using UnityEngine;
using System.Collections.Generic;
using DaggerfallWorkshop.Utility;
using DaggerfallWorkshop.Game.MagicAndEffects;
using DaggerfallWorkshop.Game.Entity;

namespace DaggerfallWorkshop.Game
{
    /// <summary>
    /// Missile component for spell casters and archers.
    /// Designed to handle missile role in abstract way for other systems.
    /// Collects list of affected entities for involved system to process.
    /// Supports touch, target at range, area of effect.
    /// Has some basic lighting effects that might expand later.
    /// Does not currently support serialization, but this will be added later.
    /// Currently ranged missiles can only move in a straight line as per classic.
    /// </summary>
    [RequireComponent(typeof(Light))]
    [RequireComponent(typeof(DaggerfallAudioSource))]
    public class DaggerfallMissile : MonoBehaviour
    {
        #region Unity Properties

        public float MovementSpeed = 25.0f;                     // Speed missile moves through world
        public float ColliderRadius = 0.45f;                    // Radius of missile contact sphere
        public static float ArmLength = 0.9f;                   // Distance of cast origin, >= ColliderRadius
        public float ExplosionRadius = 4.0f;                    // Radius of area of effect explosion
        public bool EnableLight = true;                         // Show a light with this missile - player can force disable from settings
        public bool EnableShadows = true;                       // Light will cast shadows - player can force disable from settings
        public Color[] PulseColors;                             // Array of colours for pulse cycle, light will lerp from item-to-item and loop back to start - ignored if empty
        public float PulseSpeed = 0f;                           // Time in seconds light will lerp between pulse colours - 0 to disable
        public float FlickerMaxInterval = 0f;                   // Maximum interval for random flicker - 0 to disable
        public int BillboardFramesPerSecond = 5;                // Speed of billboard animatation
        public int ImpactBillboardFramesPerSecond = 15;         // Speed of contact billboard animation
        public float LifespanInSeconds = 8f;                    // How long missile will persist in world before self-destructing if no target found
        public float PostImpactLifespanInSeconds = 0.6f;        // Time in seconds missile will persist after impact
        public float PostImpactLightMultiplier = 1f;            // Scale of light intensity and range during post-impact lifespan - use 1.0 for no change, 0.0 for lights-out
        public SoundClips ImpactSound = SoundClips.None;        // Impact sound of missile

        #endregion

        #region Fields

        const int coldMissileArchive = 376;
        const int fireMissileArchive = 375;
        const int magicMissileArchive = 379;
        const int poisonMissileArchive = 377;
        const int shockMissileArchive = 378;

        public const float SphereCastRadius = 0.25f;
        public const float TouchRange = 3.0f;

        Vector3 colliderPosition;
        Vector3 direction;
        Light myLight;
        DaggerfallAudioSource audioSource;
        Billboard myBillboard;
        bool forceDisableSpellLighting;
        bool noSpellsSpatialBlend = false;
        float lifespan = 0f;
        float postImpactLifespan = 0f;
        TargetTypes targetType = TargetTypes.None;
        ElementTypes elementType = ElementTypes.None;
        DaggerfallEntityBehaviour caster = null;
        bool missileReleased = false;
        bool impactDetected = false;
        bool impactAssigned = false;
        float initialRange;
        float initialIntensity;
        EntityEffectBundle payload;
        bool isArrow = false;
        bool isArrowSummoned = false;
        GameObject goModel = null;
        EnemySenses enemySenses;
        int layerMask;

        List<DaggerfallEntityBehaviour> targetEntities = new List<DaggerfallEntityBehaviour>();


        #endregion

        #region Properties

        /// <summary>
        /// Gets or sets effect bundle payload carried by this missile.
        /// Any DaggerfallEntityBehaviour objects hit by this missile will
        /// receive instance of bundle payload against their EntityEffectManager on contact.
        /// </summary>
        public EntityEffectBundle Payload
        {
            get { return payload; }
            set { payload = value; }
        }

        /// <summary>
        /// Gets or sets target type.
        /// Target is set automatically from payload when available.
        /// </summary>
        public TargetTypes TargetType
        {
            get { return targetType; }
            set { targetType = value; }
        }

        /// <summary>
        /// Gets or sets element type.
        /// Element is set automatically from payload when available.
        /// </summary>
        public ElementTypes ElementType
        {
            get { return elementType; }
            set { elementType = value; }
        }

        /// <summary>
        /// Gets or sets caster who is origin of missile.
        /// This must be set for all missile target types.
        /// Caster is set automatically from payload when available.
        /// </summary>
        public DaggerfallEntityBehaviour Caster
        {
            get { return caster; }
            set { caster = value; }
        }

        public bool IsArrow
        {
            get { return isArrow; }
            set { isArrow = value; }
        }
        public bool IsArrowSummoned
        {
            get { return isArrowSummoned; }
            set { isArrowSummoned = value; }
        }

        /// <summary>
        /// Gets all target entities affected by this missile.
        /// Any effect bundle payload will be applied automatically.
        /// Use this property and OnComplete event for custom work.
        /// </summary>
        public DaggerfallEntityBehaviour[] Targets
        {
            get { return targetEntities.ToArray(); }
        }

        public Vector3 CustomAimPosition { get; set; }

        public Vector3 CustomAimDirection { get; set; }

        #endregion

        #region Unity

        private void Awake()
        {
            audioSource = transform.GetComponent<DaggerfallAudioSource>();
        }

        private void Start()
        {
            // Setup light and shadows
            myLight = GetComponent<Light>();
            myLight.enabled = EnableLight;
            forceDisableSpellLighting = !DaggerfallUnity.Settings.EnableSpellLighting;
            if (forceDisableSpellLighting) myLight.enabled = false;
            if (!DaggerfallUnity.Settings.EnableSpellShadows) myLight.shadows = LightShadows.None;
            initialRange = myLight.range;
            initialIntensity = myLight.intensity;

            // Use payload when available
            if (payload != null)
            {
                // Set payload missile properties
                caster = payload.CasterEntityBehaviour;
                targetType = payload.Settings.TargetType;
                elementType = payload.Settings.ElementType;

                // Set spell billboard anims automatically from payload for mobile missiles
                if (targetType == TargetTypes.SingleTargetAtRange ||
                    targetType == TargetTypes.AreaAtRange)
                {
                    UseSpellBillboardAnims();
                }
            }

            // Setup senses
            if (caster && caster != GameManager.Instance.PlayerEntityBehaviour)
            {
                enemySenses = caster.GetComponent<EnemySenses>();
            }

            // Setup arrow
            if (isArrow)
            {
                // Create and orient 3d arrow
                goModel = GameObjectHelper.CreateDaggerfallMeshGameObject(99800, transform, ignoreCollider: true);

                // Offset up so it comes from same place LOS check is done from
                Vector3 adjust;
                if (caster != GameManager.Instance.PlayerEntityBehaviour)
                {
                    CharacterController controller = caster.transform.GetComponent<CharacterController>();
                    adjust = caster.transform.forward * 0.6f;
                    adjust.y += controller.height / 3;
                }
                else
                {
                    // Adjust slightly downward to match bow animation
                    adjust = (GameManager.Instance.MainCamera.transform.rotation * -Caster.transform.up) * 0.11f;
                    // Adjust to the right or left to match bow animation
                    if (!GameManager.Instance.WeaponManager.ScreenWeapon.FlipHorizontal)
                        adjust += GameManager.Instance.MainCamera.transform.right * 0.15f;
                    else
                        adjust -= GameManager.Instance.MainCamera.transform.right * 0.15f;
                }

                goModel.transform.localPosition = adjust;
                goModel.transform.rotation = Quaternion.LookRotation(GetAimDirection());
                goModel.layer = gameObject.layer;
            }

            string layerName;
            if (caster && caster != GameManager.Instance.PlayerEntityBehaviour)
                layerName = "SpellMissiles";
            else
                layerName = "Player";
            layerMask = ~(1 << LayerMask.NameToLayer(layerName));
        }

        private void Update()
        {
            // Execute based on target type
            if (!missileReleased)
            {
                switch (targetType)
                {
                    case TargetTypes.ByTouch:
                        DoTouch();
                        break;
                    case TargetTypes.SingleTargetAtRange:
                    case TargetTypes.AreaAtRange:
                        DoMissile();
                        break;
                    case TargetTypes.AreaAroundCaster:  // Must have a caster to perform area around caster
                        if (caster)
                            DoAreaOfEffect(caster.transform.position, true);
                        break;
                    default:
                        return;
                }
            }

            // Handle missile lifespan pre and post-impact
            if (!impactDetected)
            {
                // Transform missile along direction vector
                transform.position += (direction * MovementSpeed) * Time.deltaTime;
                // Update lifespan and self-destruct if expired (e.g. spell fired straight up and will never hit anything)
                if (lifespan > LifespanInSeconds)
                    Destroy(gameObject);
            }
            else
            {
                // Transform missile to point of collision.
                transform.position = colliderPosition;
                // Notify listeners work is done and automatically assign impact
                if (!impactAssigned)
                {
                    PlayImpactSound();
                    RaiseOnCompleteEvent();
                    if (!isArrow)
                        AssignPayloadToTargets();
                    impactAssigned = true;
                }

                // Track post impact lifespan and allow impact clip to finish playing
                postImpactLifespan += Time.deltaTime;
                if (postImpactLifespan > PostImpactLifespanInSeconds)
                {
                    myLight.enabled = false;
                    if (ImpactSound != SoundClips.None && !audioSource.IsPlaying())
                        Destroy(gameObject);
                }
            }

            // Update light
            UpdateLight();
        }

        private void FixedUpdate()
        {
            if (!missileReleased || impactDetected)
                return;
            lifespan += Time.fixedDeltaTime;
            // Do fixed-interval transformation with raycast lookahead.
            var displacement = (direction * MovementSpeed) * Time.fixedDeltaTime;
            RaycastHit hitInfo;
            bool castFoundHit;
            if (isArrow || lifespan == Time.fixedDeltaTime) // First test should always be a raycast in case the caster is hugging a wall.
                castFoundHit = Physics.Raycast(colliderPosition, direction, out hitInfo, displacement.magnitude + ColliderRadius, layerMask);
            else
                castFoundHit = Physics.SphereCast(colliderPosition, ColliderRadius, direction, out hitInfo, displacement.magnitude + ColliderRadius, layerMask);
            if (castFoundHit)
            {
                // Place self at meeting point with collider and do collision logic.
                if (isArrow)
                    colliderPosition = hitInfo.point - transform.forward * ColliderRadius;
                else
                    colliderPosition += direction.normalized * hitInfo.distance; // Stop at center of sphere cast.
                DoCollision(null, hitInfo.collider);
            }
            else
                colliderPosition += displacement;
        }

        #endregion

        #region Collision Handling

        void DoCollision(Collision collision, Collider other)
        {
            // Missile collision should only happen once
            if (impactDetected)
                return;

            // Play spell impact animation, this replaces spell missile animation
            if (elementType != ElementTypes.None && targetType != TargetTypes.ByTouch)
            {
                UseSpellBillboardAnims(1, true);
                myBillboard.FramesPerSecond = ImpactBillboardFramesPerSecond;
                impactDetected = true;
            }

            // Get entity based on collision type
            DaggerfallEntityBehaviour entityBehaviour = null;
            if (collision != null && other == null)
                entityBehaviour = collision.gameObject.transform.GetComponent<DaggerfallEntityBehaviour>();
            else if (collision == null && other != null)
                entityBehaviour = other.gameObject.transform.GetComponent<DaggerfallEntityBehaviour>();
            else
                return;

            // If entity was hit then add to target list
            if (entityBehaviour)
            {
                targetEntities.Add(entityBehaviour);
                //Debug.LogFormat("Missile hit target {0} by range", entityBehaviour.name);
            }

            if (isArrow)
            {
                if (other != null)
                    AssignBowDamageToTarget(other);

                // Destroy 3d arrow
                Destroy(goModel.gameObject);
                impactDetected = true;
            }

            // If missile is area at range
            if (targetType == TargetTypes.AreaAtRange)
            {
                DoAreaOfEffect(colliderPosition);
            }
        }

        #endregion

        #region Static Methods

        public static DaggerfallEntityBehaviour GetEntityTargetInTouchRange(Vector3 aimPosition, Vector3 aimDirection)
        {
            // Fire ray along caster facing
            // Origin point of ray is set back slightly to fix issue where strikes against target capsules touching caster capsule do not connect
            RaycastHit hit;
            aimPosition -= aimDirection * 0.1f;
            Ray ray = new Ray(aimPosition, aimDirection);
            if (Physics.SphereCast(ray, SphereCastRadius, out hit, TouchRange))
                return hit.transform.GetComponent<DaggerfallEntityBehaviour>();
            else
                return null;
        }

        #endregion

        #region Private Methods

        // Touch can hit a single target at close range
        void DoTouch()
        {
            transform.position = caster.transform.position;

            DaggerfallEntityBehaviour entityBehaviour = GetEntityTargetInTouchRange(GetAimPosition(), GetAimDirection());
            if (entityBehaviour && entityBehaviour != caster)
            {
                targetEntities.Add(entityBehaviour);
                //Debug.LogFormat("Missile hit target {0} by touch", entityBehaviour.name);
            }

            // Touch always shows impact flash then expires
            missileReleased = true;
            impactDetected = true;
        }

        // Missile can hit environment or target at range
        void DoMissile()
        {
            direction = GetAimDirection();
<<<<<<< HEAD
            transform.position = GetAimPosition();
            colliderPosition = transform.position;
=======
            transform.position = GetAimPosition() + direction * ArmLength;
>>>>>>> 96e06f3b
            missileReleased = true;
        }

        // AOE can strike any number of targets within range with an option to exclude caster
        void DoAreaOfEffect(Vector3 position, bool ignoreCaster = false)
        {
            List<DaggerfallEntityBehaviour> entities = new List<DaggerfallEntityBehaviour>();

            colliderPosition = position;

            // Collect AOE targets and ignore duplicates
            Collider[] overlaps = Physics.OverlapSphere(position, ExplosionRadius);
            for (int i = 0; i < overlaps.Length; i++)
            {
                DaggerfallEntityBehaviour aoeEntity = overlaps[i].GetComponent<DaggerfallEntityBehaviour>();

                if (ignoreCaster && aoeEntity == caster)
                    continue;

                if (aoeEntity && !targetEntities.Contains(aoeEntity))
                {
                    entities.Add(aoeEntity);
                    //Debug.LogFormat("Missile hit target {0} by AOE", aoeEntity.name);
                }
            }

            // Add collection to target entities
            if (entities.Count > 0)
                targetEntities.AddRange(entities);

            impactDetected = true;
            missileReleased = true;
        }

        // Get missile aim position from player or enemy mobile
        Vector3 GetAimPosition()
        {
            // Aim position from custom source
            if (CustomAimPosition != Vector3.zero)
                return CustomAimPosition;

            // Aim position is from eye level for player or origin for other mobile
            // Player must aim from camera position or it feels out of alignment
            Vector3 aimPosition = caster.transform.position;
            if (caster == GameManager.Instance.PlayerEntityBehaviour)
            {
                aimPosition = GameManager.Instance.MainCamera.transform.position;
            }

            return aimPosition;
        }

        // Get missile aim direction from player or enemy mobile
        Vector3 GetAimDirection()
        {
            // Aim direction from custom source
            if (CustomAimDirection != Vector3.zero)
                return CustomAimDirection;

            // Aim direction should be from camera for player or facing for other mobile
            Vector3 aimDirection = Vector3.zero;
            if (caster == GameManager.Instance.PlayerEntityBehaviour)
            {
                aimDirection = GameManager.Instance.MainCamera.transform.forward;
            }
            else if (enemySenses)
            {
                Vector3 predictedPosition;
                if (DaggerfallUnity.Settings.EnhancedCombatAI)
                    predictedPosition = enemySenses.PredictNextTargetPos(MovementSpeed);
                else
                    predictedPosition = enemySenses.LastKnownTargetPos;

                if (predictedPosition == EnemySenses.ResetPlayerPos)
                    aimDirection = caster.transform.forward;
                else
                    aimDirection = (predictedPosition - caster.transform.position).normalized;

                // Enemy archers must aim lower to compensate for crouched player capsule
                if (IsArrow && enemySenses.Target?.EntityType == EntityTypes.Player && GameManager.Instance.PlayerMotor.IsCrouching)
                    aimDirection += Vector3.down * 0.05f;
            }

            return aimDirection;
        }

        void UseSpellBillboardAnims(int record = 0, bool oneShot = false)
        {
            // Destroy any existing billboard game object
            if (myBillboard)
            {
                myBillboard.gameObject.SetActive(false);
                Destroy(myBillboard.gameObject);
            }

            // Add new billboard parented to this missile
            GameObject go = GameObjectHelper.CreateDaggerfallBillboardGameObject(GetMissileTextureArchive(), record, transform);
            go.transform.localPosition = Vector3.zero;
            go.layer = gameObject.layer;
            myBillboard = go.GetComponent<Billboard>();
            myBillboard.FramesPerSecond = BillboardFramesPerSecond;
            myBillboard.FaceY = true;
            myBillboard.OneShot = oneShot;
            myBillboard.GetComponent<MeshRenderer>().receiveShadows = false;
        }

        void UpdateLight()
        {
            // Do nothing if light disabled by missile properties or force disabled in user settings
            if (!EnableLight || forceDisableSpellLighting)
                return;

            // Scale post-impact
            if (impactDetected)
            {
                myLight.range = initialRange * PostImpactLightMultiplier;
                myLight.intensity = initialIntensity * PostImpactLightMultiplier;
            }
        }

        int GetMissileTextureArchive()
        {
            switch (elementType)
            {
                default:
                case ElementTypes.Cold:
                    return coldMissileArchive;
                case ElementTypes.Fire:
                    return fireMissileArchive;
                case ElementTypes.Magic:
                    return magicMissileArchive;
                case ElementTypes.Poison:
                    return poisonMissileArchive;
                case ElementTypes.Shock:
                    return shockMissileArchive;
            }
        }

        void AssignPayloadToTargets()
        {
            if (payload == null || targetEntities.Count == 0)
                return;

            foreach (DaggerfallEntityBehaviour entityBehaviour in targetEntities)
            {
                // Target must have an effect manager component
                EntityEffectManager effectManager = entityBehaviour.GetComponent<EntityEffectManager>();
                if (!effectManager)
                    continue;

                // Instantiate payload bundle on target
                effectManager.AssignBundle(payload, AssignBundleFlags.ShowNonPlayerFailures);
            }
        }

        void AssignBowDamageToTarget(Collider arrowHitCollider)
        {
            if (!isArrow || targetEntities.Count == 0)
            {
                return;
            }

            if (caster != GameManager.Instance.PlayerEntityBehaviour)
            {
                if (targetEntities[0] == caster.GetComponent<EnemySenses>().Target)
                {
                    EnemyAttack attack = caster.GetComponent<EnemyAttack>();
                    if (attack)
                    {
                        attack.BowDamage(goModel.transform.forward);
                    }
                }
            }
            else
            {
                Transform hitTransform = arrowHitCollider.gameObject.transform;
                GameManager.Instance.WeaponManager.WeaponDamage(GameManager.Instance.WeaponManager.LastBowUsed, true, isArrowSummoned, hitTransform, hitTransform.position, goModel.transform.forward);
            }
        }

        void PlayImpactSound()
        {
            if (audioSource && ImpactSound != SoundClips.None)
            {
                // Classic does not appear to use 3D sound for spell impact at all
                float spatialBlend = !isArrow && noSpellsSpatialBlend ? 0f : 1f;
                audioSource.PlayOneShot(ImpactSound, spatialBlend);
            }
        }

        #endregion

        #region Events

        // OnComplete
        public delegate void OnCompleteEventHandler();
        public static event OnCompleteEventHandler OnComplete;
        protected virtual void RaiseOnCompleteEvent()
        {
            if (OnComplete != null)
                OnComplete();
        }

        #endregion
    }
}<|MERGE_RESOLUTION|>--- conflicted
+++ resolved
@@ -418,12 +418,8 @@
         void DoMissile()
         {
             direction = GetAimDirection();
-<<<<<<< HEAD
             transform.position = GetAimPosition();
             colliderPosition = transform.position;
-=======
-            transform.position = GetAimPosition() + direction * ArmLength;
->>>>>>> 96e06f3b
             missileReleased = true;
         }
 
