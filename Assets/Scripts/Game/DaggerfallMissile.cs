// Project:         Daggerfall Unity
// Copyright:       Copyright (C) 2009-2022 Daggerfall Workshop
// Web Site:        http://www.dfworkshop.net
// License:         MIT License (http://www.opensource.org/licenses/mit-license.php)
// Source Code:     https://github.com/Interkarma/daggerfall-unity
// Original Author: Gavin Clayton (interkarma@dfworkshop.net)
// Contributors:    Allofich, Numidium
// 
// Notes:
//

using UnityEngine;
using System.Collections.Generic;
using DaggerfallWorkshop.Utility;
using DaggerfallWorkshop.Game.MagicAndEffects;
using DaggerfallWorkshop.Game.Entity;

namespace DaggerfallWorkshop.Game
{
    /// <summary>
    /// Missile component for spell casters and archers.
    /// Designed to handle missile role in abstract way for other systems.
    /// Collects list of affected entities for involved system to process.
    /// Supports touch, target at range, area of effect.
    /// Has some basic lighting effects that might expand later.
    /// Does not currently support serialization, but this will be added later.
    /// Currently ranged missiles can only move in a straight line as per classic.
    /// </summary>
    [RequireComponent(typeof(Light))]
    [RequireComponent(typeof(DaggerfallAudioSource))]
    public class DaggerfallMissile : MonoBehaviour
    {
        #region Unity Properties

        public float MovementSpeed = 25.0f;                     // Speed missile moves through world
        public float ColliderRadius = 0.45f;                    // Radius of missile contact sphere
        public float ExplosionRadius = 4.0f;                    // Radius of area of effect explosion
        public bool EnableLight = true;                         // Show a light with this missile - player can force disable from settings
        public bool EnableShadows = true;                       // Light will cast shadows - player can force disable from settings
        public Color[] PulseColors;                             // Array of colours for pulse cycle, light will lerp from item-to-item and loop back to start - ignored if empty
        public float PulseSpeed = 0f;                           // Time in seconds light will lerp between pulse colours - 0 to disable
        public float FlickerMaxInterval = 0f;                   // Maximum interval for random flicker - 0 to disable
        public int BillboardFramesPerSecond = 5;                // Speed of billboard animatation
        public int ImpactBillboardFramesPerSecond = 15;         // Speed of contact billboard animation
        public float LifespanInSeconds = 8f;                    // How long missile will persist in world before self-destructing if no target found
        public float PostImpactLifespanInSeconds = 0.6f;        // Time in seconds missile will persist after impact
        public float PostImpactLightMultiplier = 1f;            // Scale of light intensity and range during post-impact lifespan - use 1.0 for no change, 0.0 for lights-out
        public SoundClips ImpactSound = SoundClips.None;        // Impact sound of missile

        #endregion

        #region Fields

        const int coldMissileArchive = 376;
        const int fireMissileArchive = 375;
        const int magicMissileArchive = 379;
        const int poisonMissileArchive = 377;
        const int shockMissileArchive = 378;

        public const float SphereCastRadius = 0.25f;
        public const float TouchRange = 3.0f;

        Vector3 colliderPosition;
        Vector3 direction;
        Light myLight;
        DaggerfallAudioSource audioSource;
        Billboard myBillboard;
        bool forceDisableSpellLighting;
        bool noSpellsSpatialBlend = false;
        float lifespan = 0f;
        float postImpactLifespan = 0f;
        TargetTypes targetType = TargetTypes.None;
        ElementTypes elementType = ElementTypes.None;
        DaggerfallEntityBehaviour caster = null;
        bool missileReleased = false;
        bool impactDetected = false;
        bool impactAssigned = false;
        float initialRange;
        float initialIntensity;
        EntityEffectBundle payload;
        bool isArrow = false;
        bool isArrowSummoned = false;
        GameObject goModel = null;
        EnemySenses enemySenses;
        int layerMask;

        List<DaggerfallEntityBehaviour> targetEntities = new List<DaggerfallEntityBehaviour>();


        #endregion

        #region Properties

        /// <summary>
        /// Gets or sets effect bundle payload carried by this missile.
        /// Any DaggerfallEntityBehaviour objects hit by this missile will
        /// receive instance of bundle payload against their EntityEffectManager on contact.
        /// </summary>
        public EntityEffectBundle Payload
        {
            get { return payload; }
            set { payload = value; }
        }

        /// <summary>
        /// Gets or sets target type.
        /// Target is set automatically from payload when available.
        /// </summary>
        public TargetTypes TargetType
        {
            get { return targetType; }
            set { targetType = value; }
        }

        /// <summary>
        /// Gets or sets element type.
        /// Element is set automatically from payload when available.
        /// </summary>
        public ElementTypes ElementType
        {
            get { return elementType; }
            set { elementType = value; }
        }

        /// <summary>
        /// Gets or sets caster who is origin of missile.
        /// This must be set for all missile target types.
        /// Caster is set automatically from payload when available.
        /// </summary>
        public DaggerfallEntityBehaviour Caster
        {
            get { return caster; }
            set { caster = value; }
        }

        public bool IsArrow
        {
            get { return isArrow; }
            set { isArrow = value; }
        }
        public bool IsArrowSummoned
        {
            get { return isArrowSummoned; }
            set { isArrowSummoned = value; }
        }

        /// <summary>
        /// Gets all target entities affected by this missile.
        /// Any effect bundle payload will be applied automatically.
        /// Use this property and OnComplete event for custom work.
        /// </summary>
        public DaggerfallEntityBehaviour[] Targets
        {
            get { return targetEntities.ToArray(); }
        }

        public Vector3 CustomAimPosition { get; set; }

        public Vector3 CustomAimDirection { get; set; }

        #endregion

        #region Unity

        private void Awake()
        {
            audioSource = transform.GetComponent<DaggerfallAudioSource>();
        }

        private void Start()
        {
            // Setup light and shadows
            myLight = GetComponent<Light>();
            myLight.enabled = EnableLight;
            forceDisableSpellLighting = !DaggerfallUnity.Settings.EnableSpellLighting;
            if (forceDisableSpellLighting) myLight.enabled = false;
            if (!DaggerfallUnity.Settings.EnableSpellShadows) myLight.shadows = LightShadows.None;
            initialRange = myLight.range;
            initialIntensity = myLight.intensity;

            // Use payload when available
            if (payload != null)
            {
                // Set payload missile properties
                caster = payload.CasterEntityBehaviour;
                targetType = payload.Settings.TargetType;
                elementType = payload.Settings.ElementType;

                // Set spell billboard anims automatically from payload for mobile missiles
                if (targetType == TargetTypes.SingleTargetAtRange ||
                    targetType == TargetTypes.AreaAtRange)
                {
                    UseSpellBillboardAnims();
                }
            }

            // Setup senses
            if (caster && caster != GameManager.Instance.PlayerEntityBehaviour)
            {
                enemySenses = caster.GetComponent<EnemySenses>();
            }

            // Setup arrow
            if (isArrow)
            {
                // Create and orient 3d arrow
                goModel = GameObjectHelper.CreateDaggerfallMeshGameObject(99800, transform, ignoreCollider: true);

                // Offset up so it comes from same place LOS check is done from
                Vector3 adjust;
                if (caster != GameManager.Instance.PlayerEntityBehaviour)
                {
                    CharacterController controller = caster.transform.GetComponent<CharacterController>();
                    adjust = caster.transform.forward * 0.6f;
                    adjust.y += controller.height / 3;
                }
                else
                {
                    // Adjust slightly downward to match bow animation
<<<<<<< HEAD
                    adjust = new Vector3(0f, -.11f, 0);
=======
                    adjust = (GameManager.Instance.MainCamera.transform.rotation * -Caster.transform.up) * 0.11f;
                    // Offset forward to avoid collision with player
                    adjust += GameManager.Instance.MainCamera.transform.forward * 0.6f;
>>>>>>> 0f8dd23c
                    // Adjust to the right or left to match bow animation
                    if (!GameManager.Instance.WeaponManager.ScreenWeapon.FlipHorizontal)
                        adjust += GameManager.Instance.MainCamera.transform.right * 0.15f;
                    else
                        adjust -= GameManager.Instance.MainCamera.transform.right * 0.15f;
                }

                goModel.transform.localPosition = adjust;
                goModel.transform.rotation = Quaternion.LookRotation(GetAimDirection());
                goModel.layer = gameObject.layer;
            }

            string layerName;
            if (caster && caster != GameManager.Instance.PlayerEntityBehaviour)
                layerName = "SpellMissiles";
            else
                layerName = "Player";
            layerMask = ~(1 << LayerMask.NameToLayer(layerName));
        }

        private void Update()
        {
            // Execute based on target type
            if (!missileReleased)
            {
                switch (targetType)
                {
                    case TargetTypes.ByTouch:
                        DoTouch();
                        break;
                    case TargetTypes.SingleTargetAtRange:
                    case TargetTypes.AreaAtRange:
                        DoMissile();
                        break;
                    case TargetTypes.AreaAroundCaster:  // Must have a caster to perform area around caster
                        if (caster)
                            DoAreaOfEffect(caster.transform.position, true);
                        break;
                    default:
                        return;
                }
            }

            // Handle missile lifespan pre and post-impact
            if (!impactDetected)
            {
                // Transform missile along direction vector
                transform.position += (direction * MovementSpeed) * Time.deltaTime;
                // Update lifespan and self-destruct if expired (e.g. spell fired straight up and will never hit anything)
                if (lifespan > LifespanInSeconds)
                    Destroy(gameObject);
            }
            else
            {
                // Transform missile to point of collision.
                transform.position = colliderPosition;
                // Notify listeners work is done and automatically assign impact
                if (!impactAssigned)
                {
                    PlayImpactSound();
                    RaiseOnCompleteEvent();
                    if (!isArrow)
                        AssignPayloadToTargets();
                    impactAssigned = true;
                }

                // Track post impact lifespan and allow impact clip to finish playing
                postImpactLifespan += Time.deltaTime;
                if (postImpactLifespan > PostImpactLifespanInSeconds)
                {
                    myLight.enabled = false;
                    if (ImpactSound != SoundClips.None && !audioSource.IsPlaying())
                        Destroy(gameObject);
                }
            }

            // Update light
            UpdateLight();
        }

        private void FixedUpdate()
        {
            if (!missileReleased || impactDetected)
                return;
            lifespan += Time.fixedDeltaTime;
            // Do fixed-interval transformation with raycast lookahead.
            var displacement = (direction * MovementSpeed) * Time.fixedDeltaTime;
            RaycastHit hitInfo;
            bool castFoundHit;
            if (isArrow || lifespan == Time.fixedDeltaTime) // First test should always be a raycast in case the caster is hugging a wall.
                castFoundHit = Physics.Raycast(colliderPosition, direction, out hitInfo, displacement.magnitude + ColliderRadius, layerMask);
            else
                castFoundHit = Physics.SphereCast(colliderPosition, ColliderRadius, direction, out hitInfo, displacement.magnitude + ColliderRadius, layerMask);
            if (castFoundHit)
            {
                // Place self at meeting point with collider and do collision logic.
                if (isArrow)
                    colliderPosition = hitInfo.point - transform.forward * ColliderRadius;
                else
                    colliderPosition += direction.normalized * hitInfo.distance; // Stop at center of sphere cast.
                DoCollision(null, hitInfo.collider);
            }
            else
                colliderPosition += displacement;
        }

        #endregion

        #region Collision Handling

        void DoCollision(Collision collision, Collider other)
        {
            // Missile collision should only happen once
            if (impactDetected)
                return;

            // Play spell impact animation, this replaces spell missile animation
            if (elementType != ElementTypes.None && targetType != TargetTypes.ByTouch)
            {
                UseSpellBillboardAnims(1, true);
                myBillboard.FramesPerSecond = ImpactBillboardFramesPerSecond;
                impactDetected = true;
            }

            // Get entity based on collision type
            DaggerfallEntityBehaviour entityBehaviour = null;
            if (collision != null && other == null)
                entityBehaviour = collision.gameObject.transform.GetComponent<DaggerfallEntityBehaviour>();
            else if (collision == null && other != null)
                entityBehaviour = other.gameObject.transform.GetComponent<DaggerfallEntityBehaviour>();
            else
                return;

            // If entity was hit then add to target list
            if (entityBehaviour)
            {
                targetEntities.Add(entityBehaviour);
                //Debug.LogFormat("Missile hit target {0} by range", entityBehaviour.name);
            }

            if (isArrow)
            {
                if (other != null)
                    AssignBowDamageToTarget(other);

                // Destroy 3d arrow
                Destroy(goModel.gameObject);
                impactDetected = true;
            }

            // If missile is area at range
            if (targetType == TargetTypes.AreaAtRange)
            {
                DoAreaOfEffect(colliderPosition);
            }
        }

        #endregion

        #region Static Methods

        public static DaggerfallEntityBehaviour GetEntityTargetInTouchRange(Vector3 aimPosition, Vector3 aimDirection)
        {
            // Fire ray along caster facing
            // Origin point of ray is set back slightly to fix issue where strikes against target capsules touching caster capsule do not connect
            RaycastHit hit;
            aimPosition -= aimDirection * 0.1f;
            Ray ray = new Ray(aimPosition, aimDirection);
            if (Physics.SphereCast(ray, SphereCastRadius, out hit, TouchRange))
                return hit.transform.GetComponent<DaggerfallEntityBehaviour>();
            else
                return null;
        }

        #endregion

        #region Private Methods

        // Touch can hit a single target at close range
        void DoTouch()
        {
            transform.position = caster.transform.position;

            DaggerfallEntityBehaviour entityBehaviour = GetEntityTargetInTouchRange(GetAimPosition(), GetAimDirection());
            if (entityBehaviour && entityBehaviour != caster)
            {
                targetEntities.Add(entityBehaviour);
                //Debug.LogFormat("Missile hit target {0} by touch", entityBehaviour.name);
            }

            // Touch always shows impact flash then expires
            missileReleased = true;
            impactDetected = true;
        }

        // Missile can hit environment or target at range
        void DoMissile()
        {
            direction = GetAimDirection();
            transform.position = GetAimPosition();
            colliderPosition = transform.position;
            missileReleased = true;
        }

        // AOE can strike any number of targets within range with an option to exclude caster
        void DoAreaOfEffect(Vector3 position, bool ignoreCaster = false)
        {
            List<DaggerfallEntityBehaviour> entities = new List<DaggerfallEntityBehaviour>();

            colliderPosition = position;

            // Collect AOE targets and ignore duplicates
            Collider[] overlaps = Physics.OverlapSphere(position, ExplosionRadius);
            for (int i = 0; i < overlaps.Length; i++)
            {
                DaggerfallEntityBehaviour aoeEntity = overlaps[i].GetComponent<DaggerfallEntityBehaviour>();

                if (ignoreCaster && aoeEntity == caster)
                    continue;

                if (aoeEntity && !targetEntities.Contains(aoeEntity))
                {
                    entities.Add(aoeEntity);
                    //Debug.LogFormat("Missile hit target {0} by AOE", aoeEntity.name);
                }
            }

            // Add collection to target entities
            if (entities.Count > 0)
                targetEntities.AddRange(entities);

            impactDetected = true;
            missileReleased = true;
        }

        // Get missile aim position from player or enemy mobile
        Vector3 GetAimPosition()
        {
            // Aim position from custom source
            if (CustomAimPosition != Vector3.zero)
                return CustomAimPosition;

            // Aim position is from eye level for player or origin for other mobile
            // Player must aim from camera position or it feels out of alignment
            Vector3 aimPosition = caster.transform.position;
            if (caster == GameManager.Instance.PlayerEntityBehaviour)
            {
                aimPosition = GameManager.Instance.MainCamera.transform.position;
            }

            return aimPosition;
        }

        // Get missile aim direction from player or enemy mobile
        Vector3 GetAimDirection()
        {
            // Aim direction from custom source
            if (CustomAimDirection != Vector3.zero)
                return CustomAimDirection;

            // Aim direction should be from camera for player or facing for other mobile
            Vector3 aimDirection = Vector3.zero;
            if (caster == GameManager.Instance.PlayerEntityBehaviour)
            {
                aimDirection = GameManager.Instance.MainCamera.transform.forward;
            }
            else if (enemySenses)
            {
                Vector3 predictedPosition;
                if (DaggerfallUnity.Settings.EnhancedCombatAI)
                    predictedPosition = enemySenses.PredictNextTargetPos(MovementSpeed);
                else
                    predictedPosition = enemySenses.LastKnownTargetPos;

                if (predictedPosition == EnemySenses.ResetPlayerPos)
                    aimDirection = caster.transform.forward;
                else
                    aimDirection = (predictedPosition - caster.transform.position).normalized;

                // Enemy archers must aim lower to compensate for crouched player capsule
                if (IsArrow && enemySenses.Target?.EntityType == EntityTypes.Player && GameManager.Instance.PlayerMotor.IsCrouching)
                    aimDirection += Vector3.down * 0.05f;
            }

            return aimDirection;
        }

        void UseSpellBillboardAnims(int record = 0, bool oneShot = false)
        {
            // Destroy any existing billboard game object
            if (myBillboard)
            {
                myBillboard.gameObject.SetActive(false);
                Destroy(myBillboard.gameObject);
            }

            // Add new billboard parented to this missile
            GameObject go = GameObjectHelper.CreateDaggerfallBillboardGameObject(GetMissileTextureArchive(), record, transform);
            go.transform.localPosition = Vector3.zero;
            go.layer = gameObject.layer;
            myBillboard = go.GetComponent<Billboard>();
            myBillboard.FramesPerSecond = BillboardFramesPerSecond;
            myBillboard.FaceY = true;
            myBillboard.OneShot = oneShot;
            myBillboard.GetComponent<MeshRenderer>().receiveShadows = false;
        }

        void UpdateLight()
        {
            // Do nothing if light disabled by missile properties or force disabled in user settings
            if (!EnableLight || forceDisableSpellLighting)
                return;

            // Scale post-impact
            if (impactDetected)
            {
                myLight.range = initialRange * PostImpactLightMultiplier;
                myLight.intensity = initialIntensity * PostImpactLightMultiplier;
            }
        }

        int GetMissileTextureArchive()
        {
            switch (elementType)
            {
                default:
                case ElementTypes.Cold:
                    return coldMissileArchive;
                case ElementTypes.Fire:
                    return fireMissileArchive;
                case ElementTypes.Magic:
                    return magicMissileArchive;
                case ElementTypes.Poison:
                    return poisonMissileArchive;
                case ElementTypes.Shock:
                    return shockMissileArchive;
            }
        }

        void AssignPayloadToTargets()
        {
            if (payload == null || targetEntities.Count == 0)
                return;

            foreach (DaggerfallEntityBehaviour entityBehaviour in targetEntities)
            {
                // Target must have an effect manager component
                EntityEffectManager effectManager = entityBehaviour.GetComponent<EntityEffectManager>();
                if (!effectManager)
                    continue;

                // Instantiate payload bundle on target
                effectManager.AssignBundle(payload, AssignBundleFlags.ShowNonPlayerFailures);
            }
        }

        void AssignBowDamageToTarget(Collider arrowHitCollider)
        {
            if (!isArrow || targetEntities.Count == 0)
            {
                return;
            }

            if (caster != GameManager.Instance.PlayerEntityBehaviour)
            {
                if (targetEntities[0] == caster.GetComponent<EnemySenses>().Target)
                {
                    EnemyAttack attack = caster.GetComponent<EnemyAttack>();
                    if (attack)
                    {
                        attack.BowDamage(goModel.transform.forward);
                    }
                }
            }
            else
            {
                Transform hitTransform = arrowHitCollider.gameObject.transform;
                GameManager.Instance.WeaponManager.WeaponDamage(GameManager.Instance.WeaponManager.LastBowUsed, true, isArrowSummoned, hitTransform, hitTransform.position, goModel.transform.forward);
            }
        }

        void PlayImpactSound()
        {
            if (audioSource && ImpactSound != SoundClips.None)
            {
                // Classic does not appear to use 3D sound for spell impact at all
                float spatialBlend = !isArrow && noSpellsSpatialBlend ? 0f : 1f;
                audioSource.PlayOneShot(ImpactSound, spatialBlend);
            }
        }

        #endregion

        #region Events

        // OnComplete
        public delegate void OnCompleteEventHandler();
        public static event OnCompleteEventHandler OnComplete;
        protected virtual void RaiseOnCompleteEvent()
        {
            if (OnComplete != null)
                OnComplete();
        }

        #endregion
    }
}<|MERGE_RESOLUTION|>--- conflicted
+++ resolved
@@ -217,13 +217,7 @@
                 else
                 {
                     // Adjust slightly downward to match bow animation
-<<<<<<< HEAD
-                    adjust = new Vector3(0f, -.11f, 0);
-=======
                     adjust = (GameManager.Instance.MainCamera.transform.rotation * -Caster.transform.up) * 0.11f;
-                    // Offset forward to avoid collision with player
-                    adjust += GameManager.Instance.MainCamera.transform.forward * 0.6f;
->>>>>>> 0f8dd23c
                     // Adjust to the right or left to match bow animation
                     if (!GameManager.Instance.WeaponManager.ScreenWeapon.FlipHorizontal)
                         adjust += GameManager.Instance.MainCamera.transform.right * 0.15f;
