// Project:         Daggerfall Tools For Unity
// Copyright:       Copyright (C) 2009-2021 Daggerfall Workshop
// Web Site:        http://www.dfworkshop.net
// License:         MIT License (http://www.opensource.org/licenses/mit-license.php)
// Source Code:     https://github.com/Interkarma/daggerfall-unity
// Original Author: Gavin Clayton (interkarma@dfworkshop.net)
// Contributors:    Hazelnut
// 
// Notes:
//

using UnityEngine;
using System;
using System.IO;
using System.Collections.Generic;
using FullSerializer;
using DaggerfallConnect.Arena2;
using DaggerfallWorkshop.Utility;
using DaggerfallWorkshop.Game.UserInterfaceWindows;
using DaggerfallWorkshop.Game.Questing.Actions;
using DaggerfallWorkshop.Game.Serialization;

namespace DaggerfallWorkshop.Game.Questing
{
    /// <summary>
    /// Hosts quests and manages their execution during play.
    /// Quests are instantiated from a source text template.
    /// It's possible to have the same quest multiple times (e.g. same fetch quest from two different mage guildhalls).
    /// Running quests can perform actions in the world (e.g. spawn enemies and play sounds).
    /// Or they can provide data to external systems like the NPC dialog interface (e.g. 'tell me about' and 'rumors').
    /// Quest support is considered to be in very early prototype stages and may change at any time.
    /// </summary>
    public class QuestMachine : MonoBehaviour
    {
        #region Fields

        // Public constants
        public const string questPersonTag = "QuestPerson";
        public const string questFoeTag = "QuestFoe";
        public const string questItemTag = "QuestItem";

        const float startupDelay = 0f;          // How long quest machine will wait before running active quests
        const float ticksPerSecond = 10;        // How often quest machine will tick quest logic per second

        // Folder names constants
        const string questSourceFolderName = "Quests";
        const string questTablesFolderName = "Tables";

        // Log file
        const string questLogFilename = "quest_log.txt";

        // Table constants
        const string globalVarsTableFilename = "Quests-GlobalVars";
        const string staticMessagesTableFilename = "Quests-StaticMessages";
        const string placesTableFilename = "Quests-Places";
        const string soundsTableFilename = "Quests-Sounds";
        const string itemsTableFileName = "Quests-Items";
        const string factionsTableFileName = "Quests-Factions";
        const string foesTableFileName = "Quests-Foes";
        const string diseasesTableFileName = "Quests-Diseases";
        const string spellsTableFileName = "Quests-Spells";

        // Data tables
        Table globalVarsTable;
        Table staticMessagesTable;
        Table placesTable;
        Table soundsTable;
        Table itemsTable;
        Table factionsTable;
        Table foesTable;
        Table diseasesTable;
        Table spellsTable;

        List<IQuestAction> actionTemplates = new List<IQuestAction>();
        Dictionary<ulong, Quest> quests = new Dictionary<ulong, Quest>();
        List<SiteLink> siteLinks = new List<SiteLink>();
        List<Quest> questsToTombstone = new List<Quest>();
        List<Quest> questsToRemove = new List<Quest>();
        List<Quest> questsToInvoke = new List<Quest>();
        List<StoredException> storedExceptions = new List<StoredException>();

        bool waitingForStartup = true;
        float startupTimer = 0;
        float updateTimer = 0;

        StaticNPC lastNPCClicked;
        Dictionary<int, IQuestAction> factionListeners = new Dictionary<int, IQuestAction>();

        System.Random internalSeed = new System.Random();

        #endregion

        #region Properties

        /// <summary>
        /// Gets count of all quests running at this time.
        /// </summary>
        public int QuestCount
        {
            get { return quests.Count; }
        }

        /// <summary>
        /// Gets current count of all active SiteLinks.
        /// </summary>
        public int SiteLinkCount
        {
            get { return siteLinks.Count; }
        }

        /// <summary>
        /// Gets Quests source folder in StreamingAssets.
        /// </summary>
        public static string QuestSourceFolder
        {
            get { return Path.Combine(Application.streamingAssetsPath, questSourceFolderName); }
        }

        /// <summary>
        /// Gets Tables source folder in StreamingAssets.
        /// TODO: This folder isn't ultimately exclusive to quests. Find a more generic spot later, e.g. GameManager.
        /// </summary>
        public string TablesSourceFolder
        {
            get { return Path.Combine(Application.streamingAssetsPath, questTablesFolderName); }
        }

        /// <summary>
        /// Gets the global variables data table.
        /// </summary>
        public Table GlobalVarsTable
        {
            get { return globalVarsTable; }
        }

        /// <summary>
        /// Gets the static message names data table.
        /// </summary>
        public Table StaticMessagesTable
        {
            get { return staticMessagesTable; }
        }

        /// <summary>
        /// Gets the places data table.
        /// </summary>
        public Table PlacesTable
        {
            get { return placesTable; }
        }

        /// <summary>
        /// Gets the sounds data table.
        /// </summary>
        public Table SoundsTable
        {
            get { return soundsTable; }
        }

        /// <summary>
        /// Gets the items data table.
        /// </summary>
        public Table ItemsTable
        {
            get { return itemsTable; }
        }

        /// <summary>
        /// Gets the factions data table.
        /// </summary>
        public Table FactionsTable
        {
            get { return factionsTable; }
        }

        /// <summary>
        /// Gets the foes data table.
        /// </summary>
        public Table FoesTable
        {
            get { return foesTable; }
        }

        /// <summary>
        /// Gets the diseases data table.
        /// </summary>
        public Table DiseasesTable
        {
            get { return diseasesTable; }
        }

        /// <summary>
        /// Gets the spells data table.
        /// </summary>
        public Table SpellsTable
        {
            get { return spellsTable; }
        }

        /// <summary>
        /// Gets or sets StaticNPC last clicked by player.
        /// </summary>
        public StaticNPC LastNPCClicked
        {
            get { return lastNPCClicked; }
            set { SetLastNPCClicked(value); }
        }

        /// <summary>
        /// Returns true if debug mode enabled.
        /// This causes original quest source line to be stored and serialized with quests.
        /// Always enabled at this stage of development.
        /// </summary>
        public bool IsDebugModeEnabled
        {
            get { return true; }
        }

        /// <summary>
        /// Gets full path to quest log file.
        /// </summary>
        private static string LogPath
        {
            get { return Path.Combine(DaggerfallUnity.Settings.PersistentDataPath, questLogFilename); }
        }

        /// <summary>
        /// Return a new random seed
        /// </summary>
        public int InternalSeed { get { return internalSeed.Next(); } }

        #endregion

        #region Structs & Enums

        /// <summary>
        /// Stores information about an exception that would result in quest termination.
        /// This is stored permanently with save data to help with troubleshooting.
        /// </summary>
        public struct StoredException
        {
            public string questName;
            public Exception exception;
            public string stackTrace;
        }

        /// <summary>
        /// Fixed quest message constants.
        /// </summary>
        public enum QuestMessages
        {
            QuestorOffer = 1000,
            RefuseQuest = 1001,
            AcceptQuest = 1002,
            QuestFail = 1003,
            QuestComplete = 1004,
            RumorsDuringQuest = 1005,
            RumorsPostFailure = 1006,
            RumorsPostSuccess = 1007,
            QuestorPostSuccess = 1008,
            QuestorPostFailure = 1009,
        }

        #endregion

        #region Unity

        void Awake()
        {
            SetupSingleton();

            globalVarsTable = new Table(Instance.GetTableSourceText(globalVarsTableFilename));
            staticMessagesTable = new Table(Instance.GetTableSourceText(staticMessagesTableFilename));
            placesTable = new Table(Instance.GetTableSourceText(placesTableFilename));
            soundsTable = new Table(Instance.GetTableSourceText(soundsTableFilename));
            itemsTable = new Table(Instance.GetTableSourceText(itemsTableFileName));
            factionsTable = new Table(Instance.GetTableSourceText(factionsTableFileName));
            foesTable = new Table(Instance.GetTableSourceText(foesTableFileName));
            diseasesTable = new Table(Instance.GetTableSourceText(diseasesTableFileName));
            spellsTable = new Table(Instance.GetTableSourceText(spellsTableFileName));
        }

        void Start()
        {
            ClearLog();
            RegisterActionTemplates();
        }

        private void Update()
        {
            // Handle startup delay
            if (waitingForStartup)
            {
                startupTimer += Time.deltaTime;
                if (startupTimer < startupDelay)
                    return;
                waitingForStartup = false;
            }

            // Do not tick while HUD fading or load in progress
            // This is to prevent quest popups or other actions while player/world unavailable
            if (DaggerfallUI.Instance == null || DaggerfallUI.Instance.FadeBehaviour.FadeInProgress ||
                SaveLoadManager.Instance == null || SaveLoadManager.Instance.LoadInProgress)
            {
                return;
            }

            // Increment update timer
            updateTimer += Time.deltaTime;
            if (updateTimer < (1f / ticksPerSecond))
                return;

            // Tick quest machine
            Tick();

            // Reset update timer
            updateTimer = 0;
        }

        #endregion

        #region Action Methods

        /// <summary>
        /// All actions must be registered here so they can be evaluated and factoried at runtime.
        /// If an action pattern match cannot be found that action will just be ignored by quest system.
        /// The goal is to add incremental action support over time until 100% compatibility is reached.
        /// </summary>
        void RegisterActionTemplates()
        {
            // Register example actions
            //RegisterAction(new JuggleAction(null));

            // Register trigger conditions
            RegisterAction(new WhenPcEntersExits(null));
            RegisterAction(new WhenNpcIsAvailable(null));
            RegisterAction(new WhenReputeWith(null));
            RegisterAction(new WhenSkillLevel(null));
            RegisterAction(new WhenAttributeLevel(null));
            RegisterAction(new WhenTask(null));
            RegisterAction(new ClickedNpc(null));
            RegisterAction(new ClickedItem(null));
            RegisterAction(new LevelCompleted(null));
            RegisterAction(new InjuredFoe(null));
            RegisterAction(new KilledFoe(null));
            RegisterAction(new TotingItemAndClickedNpc(null));
            RegisterAction(new DailyFrom(null));
            RegisterAction(new DroppedItemAtPlace(null));
            RegisterAction(new Season(null));
            RegisterAction(new Actions.Weather(null));
            RegisterAction(new Climate(null));

            // Register default actions
            RegisterAction(new EndQuest(null));
            RegisterAction(new Prompt(null));
            RegisterAction(new Say(null));
            RegisterAction(new PlaySound(null));
            RegisterAction(new StartTask(null));
            RegisterAction(new ClearTask(null));
            RegisterAction(new LogMessage(null));
            RegisterAction(new PickOneOf(null));
            RegisterAction(new RemoveLogMessage(null));
            RegisterAction(new PlayVideo(null));
            RegisterAction(new PcAt(null));
            RegisterAction(new CreateNpcAt(null));
            RegisterAction(new CreateNpc(null));
            RegisterAction(new PlaceNpc(null));
            RegisterAction(new PlaceItem(null));
            RegisterAction(new GivePc(null));
            RegisterAction(new GiveItem(null));
            RegisterAction(new StartStopTimer(null));
            RegisterAction(new CreateFoe(null));
            RegisterAction(new PlaceFoe(null));
            RegisterAction(new HideNpc(null));
            RegisterAction(new RestoreNpc(null));
            RegisterAction(new AddFace(null));
            RegisterAction(new DropFace(null));
            RegisterAction(new GetItem(null));
            RegisterAction(new StartQuest(null));
            RegisterAction(new RunQuest(null));
            RegisterAction(new UnsetTask(null));
            RegisterAction(new ChangeReputeWith(null));
            RegisterAction(new ReputeExceedsDo(null));
            RegisterAction(new RevealLocation(null));
            RegisterAction(new RestrainFoe(null));
            RegisterAction(new MakePermanent(null));
            RegisterAction(new HaveItem(null));
            RegisterAction(new AddAsQuestor(null));
            RegisterAction(new DropAsQuestor(null));
            RegisterAction(new ItemUsedDo(null));
            RegisterAction(new TakeItem(null));
            RegisterAction(new TeleportPc(null));
            RegisterAction(new DialogLink(null));
            RegisterAction(new AddDialog(null));
            RegisterAction(new RumorMill(null));
            RegisterAction(new MakePcDiseased(null));
            RegisterAction(new CurePcDisease(null));
            RegisterAction(new CastSpellDo(null));
            RegisterAction(new CastEffectDo(null));
            RegisterAction(new CastSpellOnFoe(null));
            RegisterAction(new RemoveFoe(null));
            RegisterAction(new LegalRepute(null));
            RegisterAction(new MuteNpc(null));
            RegisterAction(new DestroyNpc(null));
            RegisterAction(new WorldUpdate(null));
            RegisterAction(new Enemies(null));
            RegisterAction(new ClickedFoe(null));
            RegisterAction(new KillFoe(null));
            RegisterAction(new PayMoney(null));
            RegisterAction(new JournalNote(null));
            RegisterAction(new ChangeFoeInfighting(null));
            RegisterAction(new ChangeFoeTeam(null));
            RegisterAction(new PlaySong(null));
            RegisterAction(new SetPlayerCrime(null));
            RegisterAction(new SpawnCityGuards(null));
            RegisterAction(new UnrestrainFoe(null));
<<<<<<< HEAD
            RegisterAction(new TrainPc(null));
=======
            RegisterAction(new PromptMulti(null));
>>>>>>> 7b47cc69

            // Raise event for custom actions to be registered
            RaiseOnRegisterCustomerActionsEvent();
        }

        #endregion

        #region Public Methods

        /// <summary>
        /// Tick quest machine.
        /// </summary>
        public void Tick()
        {
            // Invoke scheduled quests
            foreach (Quest quest in questsToInvoke)
            {
                if (quest != null)
                {
                    try
                    {
                        StartQuest(quest);
                        RaiseOnQuestStartedEvent(quest);
                    }
                    catch (Exception ex)
                    {
                        LogFormat("QuestMachine encountered an exception while starting quest {0}. Quest will not be started. Exception message: '{1}'", quest.QuestName, ex.Message);
                    }
                }
            }
            questsToInvoke.Clear();

            // Update quests
            questsToTombstone.Clear();
            questsToRemove.Clear();
            foreach (Quest quest in quests.Values)
            {
                try
                {
                    // Tick active quests
                    if (!quest.QuestComplete)
                        quest.Update();
                }
                catch (Exception ex)
                {
                    if (IsProtectedQuest(quest))
                    {
                        LogFormat(quest, "Exception in protected quest. Logging only.");
                        StoreQuestException(quest, ex);
                        LogFormat(ex.Message);
                    }
                    else
                    {
                        LogFormat(quest, "Error in quest follows. Terminating quest runtime.");
                        LogFormat(ex.Message);
                        StoreQuestException(quest, ex);
                        RaiseOnQuestErrorTerminationEvent(quest);
                        questsToRemove.Add(quest);
                    }
                }

                // Schedule completed quests for tombstoning
                if (quest.QuestComplete && !quest.QuestTombstoned)
                    questsToTombstone.Add(quest);

                // Expire tombstoned quests after 1 in-game week
                if (quest.QuestTombstoned)
                {
                    if (DaggerfallUnity.Instance.WorldTime.Now.ToSeconds() - quest.QuestTombstoneTime.ToSeconds() > DaggerfallDateTime.SecondsPerWeek)
                        questsToRemove.Add(quest);
                }
            }

            // Tombstone completed quests after update
            foreach (Quest quest in questsToTombstone)
            {
                TombstoneQuest(quest);
            }

            // Remove expired quests
            foreach (Quest quest in questsToRemove)
            {
                RemoveQuest(quest);
            }

            // Fire tick event
            RaiseOnTickEvent();
        }

        /// <summary>
        /// Checks if a quest is protected from ending prematurely.
        /// </summary>
        /// <returns>True if quest is protected.</returns>
        public static bool IsProtectedQuest(Quest quest)
        {
            return string.Compare(quest.QuestName, "S0000999", true) == 0 ||
                   string.Compare(quest.QuestName, "S0000977", true) == 0 ||
                   string.Compare(quest.QuestName, "_BRISIEN", true) == 0;
        }

        /// <summary>
        /// Resets operating state - clears all quests, sitelinks, debuggers, etc.
        /// Quests will not be disposed or tombstoned they will just be dropped for garbage collector.
        /// </summary>
        public void ClearState()
        {
            // Clear state
            quests.Clear();
            siteLinks.Clear();
            questsToTombstone.Clear();
            questsToRemove.Clear();
            questsToInvoke.Clear();
            lastNPCClicked = null;

            // Clear debugger state
            if (DaggerfallUI.Instance.DaggerfallHUD != null)
                DaggerfallUI.Instance.DaggerfallHUD.PlaceMarker.ClearSiteTargets();
        }

        /// <summary>
        /// Register a new action in the quest engine.
        /// </summary>
        /// <param name="actionTemplate">IQuestAction template.</param>
        public void RegisterAction(IQuestAction actionTemplate)
        {
            actionTemplates.Add(actionTemplate);
        }

        /// <summary>
        /// Attempts to load quest source text from StreamingAssets/Quests.
        /// </summary>
        /// <param name="questName">Quest filename. Extension .txt is optional.</param>
        /// <returns>Array of lines in quest text, or empty array.</returns>
        public string[] GetQuestSourceText(string questName)
        {
            string[] source = new string[0];

            // Append extension if not present
            if (!questName.EndsWith(".txt"))
                questName += ".txt";

            // Attempt to load quest source file
            string path = Path.Combine(QuestSourceFolder, questName);
            if (!File.Exists(path))
            {
                LogFormat(questName, "Quest filename path {0} not found.", path);
            }
            else
            {
                source = File.ReadAllLines(path);
            }

            return source;
        }

        /// <summary>
        /// Attempts to load table text from StreamingAssets/Tables.
        /// TODO: Tables are ultimately not exclusive to quests. Relocate this later.
        /// </summary>
        /// <param name="tableName">Table filename. Extension .txt is optional.</param>
        /// <returns>Array of lines in table text, or empty array.</returns>
        public string[] GetTableSourceText(string tableName)
        {
            string[] table = new string[0];

            // Append extension if not present
            if (!tableName.EndsWith(".txt"))
                tableName += ".txt";

            // Attempt to load quest source file
            string path = Path.Combine(TablesSourceFolder, tableName);
            if (!File.Exists(path))
            {
                LogFormat("Table filename path {0} not found.", path);
            }
            else
            {
                table = File.ReadAllLines(path);
            }

            return table;
        }

        /// <summary>
        /// Returns a list of all active log messages from all active quests
        /// </summary>
        /// <returns>List of log messages.</returns>
        public List<Message> GetAllQuestLogMessages()
        {
            List<Message> questMessages = new List<Message>();

            foreach (var quest in quests.Values)
            {
                Quest.LogEntry[] logEntries = quest.GetLogMessages();
                if (logEntries == null || logEntries.Length == 0)
                    continue;

                foreach (var logEntry in logEntries)
                {
                    var message = quest.GetMessage(logEntry.messageID);
                    if (message != null)
                        questMessages.Add(message);
                }
            }

            return questMessages;
        }

        /// <summary>
        /// Parses a new quest from name.
        /// AJRB: Internal use only, use QuestListsManager.GetQuest() instead.
        /// Quest will attempt to load from QuestSourceFolder property path.
        /// </summary>
        /// <param name="questName">Name of quest filename. Extensions .txt is optional.</param>
        /// <returns>Quest object if successfully parsed, otherwise null.</returns>
        private Quest ParseQuest(string questName)
        {
            string[] source = GetQuestSourceText(questName);
            if (source == null || source.Length == 0)
            {
                LogFormat("Could not load quest '{0}' or source file is empty/invalid.", questName);
                return null;
            }

            return ParseQuest(questName, source);
        }

        /// <summary>
        /// Instantiate a new quest from source text array.
        /// </summary>
        /// <param name="questName">Name of quest filename. Extensions .txt is optional.</param>
        /// <param name="questSource">Array of lines from quest source file.</param>
        /// <param name="factionId">Faction id of quest giver for guilds.</param>
        /// <param name="partialParse">If true the QRC and QBN sections will not be parsed.</param>
        /// <returns>Quest.</returns>
        public Quest ParseQuest(string questName, string[] questSource, int factionId = 0, bool partialParse = false)
        {
            LogFormat("\r\n\r\nParsing quest {0}", questName);

            UnityEngine.Random.InitState(internalSeed.Next());

            try
            {
                // Parse quest
                Parser parser = new Parser();
                Quest quest = parser.Parse(questSource, factionId, partialParse);

                return quest;
            }
            catch (Exception ex)
            {
                LogFormat("Parsing quest {0} FAILED!\r\n{1}", questName, ex.Message);

                return null;
            }
        }

        /// <summary>
        /// Parse and start a quest from quest name.
        /// </summary>
        /// <param name="questName">Quest name.</param>
        /// <param name="factionId">Faction id. (optional)</param>
        /// <returns>Quest.</returns>
        public void StartQuest(string questName, int factionId = 0)
        {
            Quest quest = ParseQuest(questName);
            if (quest != null)
            {
                quest.FactionId = factionId;
                StartQuest(quest);
            }
        }

        /// <summary>
        /// Start a parsed quest.
        /// </summary>
        /// <param name="quest">Quest.</param>
        public void StartQuest(Quest quest)
        {
            quest.Start();
            
            GameManager.Instance.TalkManager.AddQuestTopicWithInfoAndRumors(quest);
            
            quests.Add(quest.UID, quest);            

            RaiseOnQuestStartedEvent(quest);
        }

        /// <summary>
        /// Schedules quest to start on next tick.
        /// </summary>
        /// <param name="quest">Quest.</param>
        public void ScheduleQuest(Quest quest)
        {
            questsToInvoke.Add(quest);
        }

        /// <summary>
        /// Find registered action template based on source line.
        /// </summary>
        /// <param name="source">Action source line.</param>
        /// <returns>IQuestAction template.</returns>
        public IQuestAction GetActionTemplate(string source)
        {
            // Brute force check every registered action for now
            // Would like a more elegant way of accomplishing this
            foreach (IQuestAction action in actionTemplates)
            {
                if (action.Test(source).Success)
                    return action;
            }

            // No pattern match found
            return null;
        }

        /// <summary>
        /// Get all Place site details for all active quests.
        /// </summary>
        /// <returns>SiteDetails[] array.</returns>
        public SiteDetails[] GetAllActiveQuestSites()
        {
            List<SiteDetails> sites = new List<SiteDetails>();

            foreach (var kvp in quests)
            {
                Quest quest = kvp.Value;
                if (!quest.QuestComplete)
                {
                    QuestResource[] foundResources = quest.GetAllResources(typeof(Place));
                    foreach (QuestResource resource in foundResources)
                    {
                        sites.Add((resource as Place).SiteDetails);
                    }
                }
            }

            return sites.ToArray();
        }

        /// <summary>
        /// Gets an active or tombstoned quest based on UID.
        /// </summary>
        /// <param name="questUID">Quest UID to retrieve.</param>
        /// <returns>Quest object. Returns null if UID not found.</returns>
        public Quest GetQuest(ulong questUID)
        {
            if (!quests.ContainsKey(questUID))
                return null;

            return quests[questUID];
        }

        /// <summary>
        /// Check if quest UID has been completed in quest machine.
        /// </summary>
        /// <param name="questUID">Quest UID to check.</param>
        /// <returns>True if quest is complete. Also returns false if quest not found.</returns>
        public bool IsQuestComplete(ulong questUID)
        {
            Quest quest = GetQuest(questUID);
            if (quest == null)
                return false;

            return quest.QuestComplete;
        }

        /// <summary>
        /// Check if quest UID has been tombstoned in quest machine.
        /// </summary>
        /// <param name="questUID">Quest UID to check.</param>
        /// <returns>True if quest is tombstoned. Also returns false if quest not found.</returns>
        public bool IsQuestTombstoned(ulong questUID)
        {
            Quest quest = GetQuest(questUID);
            if (quest == null)
                return false;

            return quest.QuestTombstoned;
        }

        /// <summary>
        /// Returns an array of all quest UIDs, even if completed or tombstoned.
        /// </summary>
        /// <returns>ulong[] array of quest UIDs.</returns>
        public ulong[] GetAllQuests()
        {
            List<ulong> keys = new List<ulong>();
            foreach (ulong key in quests.Keys)
            {
                keys.Add(key);
            }

            return keys.ToArray();
        }

        /// <summary>
        /// Returns an array of all active (not completed, not tombstoned) quest UIDs.
        /// </summary>
        /// <returns>ulong[] array of quest UIDs.</returns>
        public ulong[] GetAllActiveQuests()
        {
            List<ulong> keys = new List<ulong>();
            foreach (Quest quest in quests.Values)
            {
                if (!quest.QuestComplete && !quest.QuestTombstoned)
                    keys.Add(quest.UID);
            }

            return keys.ToArray();
        }

        /// <summary>
        /// Finds quests based on quest name.
        /// </summary>
        /// <param name="questName">Quest name to search for.</param>
        /// <param name="activeOnly">Only find active quests.</param>
        /// <returns>ulong[] array of quest UIDs with matching quest name.</returns>
        public ulong[] FindQuests(string questName, bool activeOnly = false)
        {
            List<ulong> keys = new List<ulong>();
            foreach (Quest quest in quests.Values)
            {
                if (quest.QuestName == questName)
                {
                    if (activeOnly && quest.QuestTombstoned)
                        continue;
                    else
                        keys.Add(quest.UID);
                }
            }

            return keys.ToArray();
        }

        /// <summary>
        /// Creates a yes/no prompt from quest message.
        /// Caller must set events and call Show() when ready.
        /// </summary>
        public DaggerfallMessageBox CreateMessagePrompt(Quest quest, int id)
        {
            Message message = quest.GetMessage(id);
            if (message != null)
                return CreateMessagePrompt(message);
            else
                return null;
        }

        /// <summary>
        /// Creates a yes/no prompt from quest message.
        /// Caller must set events and call Show() when ready.
        /// </summary>
        public DaggerfallMessageBox CreateMessagePrompt(Message message)
        {
            TextFile.Token[] tokens = message.GetTextTokens();
            DaggerfallMessageBox messageBox = new DaggerfallMessageBox(DaggerfallUI.UIManager, DaggerfallMessageBox.CommonMessageBoxButtons.YesNo, tokens);
            messageBox.ClickAnywhereToClose = false;
            messageBox.AllowCancel = false;
            messageBox.ParentPanel.BackgroundColor = Color.clear;

            return messageBox;
        }

        /// <summary>
        /// Checks if last NPC clicked is questor for any quests.
        /// This is used for quest turn-in and reward process.
        /// </summary>
        /// <param name="mcp">External secondary context provider for quest macro expansion. (optional)</param>
        /// <returns>True if this NPC is a questor in any quest.</returns>
        public bool IsLastNPCClickedAnActiveQuestor(IMacroContextProvider mcp = null)
        {
            foreach(Quest quest in quests.Values)
            {
                if (quest.QuestComplete)
                    continue;

                QuestResource[] questPeople = quest.GetAllResources(typeof(Person));
                foreach (Person person in questPeople)
                {
                    if (person.IsQuestor)
                    {
                        if (IsNPCDataEqual(person.QuestorData, lastNPCClicked.Data))
                        {
                            LogFormat(quest, "This person is used in quest as Person {1}", person.ParentQuest.UID, person.Symbol.Original);
                            if (mcp != null)
                                quest.ExternalMCP = mcp;
                            return true;
                        }
                    }
                }
            }

            return false;
        }

        /// <summary>
        /// Sets the last StaticNPC clicked by player.
        /// Always called by PlayerActivate when player clicks on GameObject holding StaticNPC behaviour.
        /// </summary>
        public void SetLastNPCClicked(StaticNPC npc)
        {
            // Store the NPC clicked
            lastNPCClicked = npc;

            // Find Person resource if this NPC is involved in any quests
            foreach (Quest quest in quests.Values)
            {
                QuestResource[] questPeople = quest.GetAllResources(typeof(Person));
                foreach (Person person in questPeople)
                {
                    // Set player click in Person resource
                    if (IsNPCDataEqual(person.QuestorData, lastNPCClicked.Data))
                        person.SetPlayerClicked();
                }
            }
        }

        /// <summary>
        /// Checks if two sets of StaticNPC data reference the same NPC.
        /// Notes:
        ///  * Still working through some issues here.
        ///  * Possible for Questor NPC to be moved.
        ///  * This will likely become more robust and conditional as quest system progresses.
        /// </summary>
        /// <returns>True if person1 and person2 are considered the same.</returns>
        public bool IsNPCDataEqual(StaticNPC.NPCData person1, StaticNPC.NPCData person2)
        {
            if (person1.hash == person2.hash &&
                person1.mapID == person2.mapID &&
                person1.nameSeed == person2.nameSeed &&
                person1.buildingKey == person2.buildingKey)
            {
                return true;
            }

            return false;
        }

        /// <summary>
        /// Immediately tombstones then removes all quests.
        /// </summary>
        /// <returns>Number of quests removed.</returns>
        /// <param name="keepStoryQuests">Retain main story quests (start with S0000).</param>
        public int PurgeAllQuests(bool keepStoryQuests = false)
        {
            ulong[] uids = GetAllQuests();
            if (uids == null || uids.Length == 0)
                return 0;

            int nonStoryPurgeCount = 0;
            foreach (ulong uid in uids)
            {
                if (keepStoryQuests)
                {
                    Quest quest = GetQuest(uid);
                    if (quest != null && !quest.QuestName.StartsWith("S0000"))
                    {
                        RemoveQuest(uid);
                        nonStoryPurgeCount++;
                        continue;
                    }
                }
                else
                {
                    RemoveQuest(uid);
                }
            }

            // End now if only purging non-story quest
            if (keepStoryQuests)
            {
                return nonStoryPurgeCount;
            }

            // Cleanup rest of quest machine
            quests.Clear();
            siteLinks.Clear();
            questsToTombstone.Clear();
            questsToRemove.Clear();
            questsToInvoke.Clear();
            lastNPCClicked = null;

            // Clear debugger state
            DaggerfallUI.Instance.DaggerfallHUD.PlaceMarker.ClearSiteTargets();

            return uids.Length;
        }

        /// <summary>
        /// Tombstones a quest. It will remain in quest machine for "talk" links until removed.
        /// This calls Dispose() on quest, removes all related SiteLinks, then calls OnQuestEnded event.
        /// </summary>
        /// <param name="quest">Quest to Tombstone.</param>
        public void TombstoneQuest(Quest quest)
        {
            quest.Dispose();
            quest.TombstoneQuest();
            RemoveAllQuestSiteLinks(quest.UID);
            RaiseOnQuestEndedEvent(quest);
        }

        /// <summary>
        /// Removes a quest completely from quest machine.
        /// Tombstones quest before removal.
        /// </summary>
        /// <param name="questUID">Quest UID.</param>
        /// <returns>True if quest was removed.</returns>
        public bool RemoveQuest(ulong questUID)
        {
            return RemoveQuest(GetQuest(questUID));
        }

        /// <summary>
        /// Removes a quest completely from quest machine.
        /// Tombstones quest before removal.
        /// </summary>
        /// <param name="quest"></param>
        /// <returns>True if quest was removed.</returns>
        public bool RemoveQuest(Quest quest)
        {
            if (quest == null)
                return false;

            if (!quest.QuestTombstoned)
                TombstoneQuest(quest);

            quests.Remove(quest.UID);

            return true;
        }

        /// <summary>
        /// Gets any assigned Person resources of faction ID across all quests.
        /// </summary>
        /// <param name="factionID">FactionID to search for.</param>
        /// <returns>Person array.</returns>
        public Person[] ActiveFactionPersons(int factionID)
        {
            List<Person> assignedFound = new List<Person>();
            foreach (Quest quest in quests.Values)
            {
                QuestResource[] persons = quest.GetAllResources(typeof(Person));
                if (persons == null || persons.Length == 0)
                    continue;

                foreach(Person person in persons)
                {
                    if (person.FactionData.id == factionID)
                        assignedFound.Add(person);
                }
            }

            return assignedFound.ToArray();
        }

        /// <summary>
        /// Find an active questor for an individual NPC faction ID across all quests.
        /// Individual NPCs can only be assigned as a questor by one quest at a time.
        /// </summary>
        /// <param name="factionID">FactionID of individual NPC to search for.</param>
        /// <returns>Person resource.</returns>
        public Person ActiveQuestor(int factionID)
        {
            Person found = null;
            foreach (Quest quest in quests.Values)
            {
                Symbol[] questorSymbols = quest.GetQuestors();
                if (questorSymbols == null || questorSymbols.Length == 0)
                    continue;

                foreach (Symbol symbol in questorSymbols)
                {
                    Person person = quest.GetPerson(symbol);
                    if (person == null)
                        continue;

                    if (person.FactionData.id == factionID)
                    {
                        found = person;
                        break;
                    }
                }
            }

            return found;
        }

        /// <summary>
        /// Finds an active questor given a specific static NPC.
        /// NPCData passed must be populated with runtime data such as map id and building key.
        /// </summary>
        public Person ActiveQuestor(StaticNPC.NPCData npcData)
        {
            Person found = null;
            foreach (Quest quest in quests.Values)
            {
                Symbol[] questorSymbols = quest.GetQuestors();
                if (questorSymbols == null || questorSymbols.Length == 0)
                    continue;

                foreach (Symbol symbol in questorSymbols)
                {
                    Person person = quest.GetPerson(symbol);
                    if (person == null)
                        continue;

                    if (IsNPCDataEqual(npcData, person.QuestorData))
                    {
                        found = person;
                        break;
                    }
                }
            }

            return found;
        }

        /// <summary>
        /// Check if a faction listener is active for the individual faction ID.
        /// </summary>
        public bool HasFactionListener(int factionID)
        {
            return factionListeners.ContainsKey(factionID);
        }

        /// <summary>
        /// Add a faction listener for the individual faction ID.
        /// Does nothing if faction ID already claimed.
        /// </summary>
        public void AddFactionListener(int factionID, IQuestAction owner)
        {
            if (!HasFactionListener(factionID))
                factionListeners.Add(factionID, owner);
        }

        /// <summary>
        /// Remove a faction listener for the individual faction ID.
        /// Does nothing if faction ID not claimed.
        /// </summary>
        /// <param name="factionID"></param>
        public void RemoveFactionListener(int factionID)
        {
            if (HasFactionListener(factionID))
                factionListeners.Remove(factionID);
        }

        public void ClearQuests()
        {
            PurgeAllQuests();
            LastNPCClicked = null;
        }

        /// <summary>
        /// Unmutes all quest NPCs.
        /// Supports console command workaround for "mute npc" bug present up to 0.7.36.
        /// </summary>
        public int UnmuteQuestNPCs()
        {
            int count = 0;
            foreach (Quest quest in quests.Values)
            {
                QuestResource[] persons = quest.GetAllResources(typeof(Person));
                if (persons == null || persons.Length == 0)
                    continue;

                foreach (Person person in persons)
                {
                    if (person.IsMuted)
                    {
                        person.IsMuted = false;
                        count++;
                    }
                }
            }

            return count;
        }

        #endregion

        #region Site Links

        /// <summary>
        /// Adds a site link to quest machine.
        /// There is no strong unique key to use for site links so they are stored in a flat list.
        /// Only a small number of site links will be ever active at one time in normal play.
        /// </summary>
        /// <param name="siteLink">SiteLink to add.</param>
        public void AddSiteLink(SiteLink siteLink)
        {
            siteLinks.Add(siteLink);
        }

        /// <summary>
        /// Removes all site links for a quest.
        /// Typically done when quest has completed.
        /// </summary>
        /// <param name="questUID">UID of quest to remove site links to.</param>
        public void RemoveAllQuestSiteLinks(ulong questUID)
        {
            while (RemoveQuestSiteLink(questUID)) { }
        }

        /// <summary>
        /// Selects all actives site links matching parameters.
        /// Very little information is needed to determine if player is in Town, Dungeon, or Building.
        /// This information is intended to be easily reached by scene builders at layout time.
        /// </summary>
        /// <param name="siteType">Type of sites to select.</param>
        /// <param name="mapId">MapID in world.</param>
        /// <param name="buildingKey">Building key for buidings. Not used if left at default 0.</param>
        /// <param name="magicNumberIndex">Magic number index for fixed sites. Not used is left at default 0.</param>
        /// <returns>SiteLink[] array of found links. Check for null or empty on return.</returns>
        public SiteLink[] GetSiteLinks(SiteTypes siteType, int mapId, int buildingKey = 0, int magicNumberIndex = 0)
        {
            // Collect a copy of all site links matching params
            List<SiteLink> foundSiteLinks = new List<SiteLink>();
            foreach (SiteLink link in siteLinks)
            {
                // Match base siteType and mapID
                bool isMatch = false;
                if (link.siteType == siteType && link.mapId == mapId)
                {
                    isMatch = true;
                }

                // Match buildingKey (if set)
                if (isMatch && buildingKey != 0)
                {
                    if (buildingKey != link.buildingKey)
                        isMatch = false;
                }

                // Match magicNumberIndex (if set)
                if (isMatch && magicNumberIndex != 0)
                {
                    if (magicNumberIndex != link.magicNumberIndex)
                        isMatch = false;
                }

                // Add link if all tests passed
                if (isMatch)
                {
                    foundSiteLinks.Add(link);
                }
            }

            return foundSiteLinks.ToArray();
        }

        /// <summary>
        /// Checks if NPC is a special individual NPC.
        /// These NPCs can exist in world even if not currently part of any active quests.
        /// </summary>
        /// <param name="factionID">Faction ID of individual NPC.</param>
        /// <returns>True if this is an individual NPC.</returns>
        public bool IsIndividualNPC(int factionID)
        {
            if (GameManager.Instance.PlayerEntity != null)
            {
                FactionFile.FactionData factionData;
                bool foundFaction = GameManager.Instance.PlayerEntity.FactionData.GetFactionData(factionID, out factionData);
                if (foundFaction && factionData.type == (int)FactionFile.FactionTypes.Individual)
                    return true;
            }

            return false;
        }

        /// <summary>
        /// Walks SiteLink > Quest > Place > QuestMarkers > Target to see if an individual NPC has been placed elsewhere.
        /// Used only to determine if an individual NPC should be disabled at home location by layout builders.
        /// Ignores non-individual NPCs.
        /// </summary>
        /// <param name="factionID">Faction ID of individual NPC.</param>
        /// <returns>True if individual has been placed elsewhere, otherwise false.</returns>
        public bool IsIndividualQuestNPCAtSiteLink(int factionID)
        {
            // Check this is a valid individual
            if (!IsIndividualNPC(factionID))
                return false;

            // Iterate site links
            foreach (SiteLink link in siteLinks)
            {
                // Attempt to get Quest target
                Quest quest = GetQuest(link.questUID);
                if (quest == null)
                    continue;

                // Attempt to get Place target
                Place place = quest.GetPlace(link.placeSymbol);
                if (place == null)
                    continue;

                // Must have target resources
                SiteDetails siteDetails = place.SiteDetails;
                QuestMarker marker = siteDetails.selectedMarker;
                if (marker.targetResources == null)
                {
                    Log(quest, "IsIndividualQuestNPCAtSiteLink() found a SiteLink with no targetResources assigned.");
                    continue;
                }

                // Check spawn marker at this site for target NPC resource
                foreach(Symbol target in marker.targetResources)
                {
                    // Get target resource
                    QuestResource resource = quest.GetResource(target);
                    if (resource == null)
                        continue;

                    // Must be a Person resource
                    if (!(resource is Person))
                        continue;

                    // Person must be an individual and not at home
                    Person person = (Person)resource;
                    if (!person.IsIndividualNPC || person.IsIndividualAtHome)
                        continue;

                    // Check if factionID match to placed NPC
                    // This means we found an individual placed at site who is not supposed to be at their home location
                    if (person.FactionData.id == factionID)
                        return true;
                }
            }

            return false;
        }

        /// <summary>
        /// Gets active marker in player's current location.
        /// </summary>
        /// <param name="markerOut">Active QuestMarker out.</param>
        /// <param name="buildingOriginOut">Building origin in scene, or Vector3.zero if not inside a building.</param>
        /// <returns>True if successful.</returns>
        public bool GetCurrentLocationQuestMarker(out QuestMarker markerOut, out Vector3 buildingOriginOut)
        {
            markerOut = new QuestMarker();
            buildingOriginOut = Vector3.zero;

            // Get PlayerEnterExit for world context
            PlayerEnterExit playerEnterExit = GameManager.Instance.PlayerEnterExit;
            if (!playerEnterExit)
                return false;

            // Get SiteLinks for player's current location
            SiteLink[] siteLinks = null;
            if (playerEnterExit.IsPlayerInsideBuilding)
            {
                StaticDoor[] exteriorDoors = playerEnterExit.ExteriorDoors;
                if (exteriorDoors == null || exteriorDoors.Length < 1)
                    return false;

                siteLinks = GetSiteLinks(SiteTypes.Building, GameManager.Instance.PlayerGPS.CurrentMapID, exteriorDoors[0].buildingKey);
                if (siteLinks == null || siteLinks.Length == 0)
                    return false;

                Vector3 buildingPosition = exteriorDoors[0].buildingMatrix.GetColumn(3);
                buildingOriginOut = exteriorDoors[0].ownerPosition + buildingPosition;
            }
            else if (playerEnterExit.IsPlayerInsideDungeon)
            {
                siteLinks = GetSiteLinks(SiteTypes.Dungeon, GameManager.Instance.PlayerGPS.CurrentMapID);
            }
            else
            {
                return false;
            }

            // Exit if no links found
            if (siteLinks == null || siteLinks.Length == 0)
                return false;

            // Walk through all found SiteLinks
            foreach (SiteLink link in siteLinks)
            {
                // Get the Quest object referenced by this link
                Quest quest = GetQuest(link.questUID);
                if (quest == null)
                    return false;

                // Get the Place resource referenced by this link
                Place place = quest.GetPlace(link.placeSymbol);
                if (place == null)
                    return false;

                // Get marker
                markerOut = place.SiteDetails.selectedMarker;
                return true;
            }

            return false;
        }

        /// <summary>
        /// Removes an existing quest resource allocation (if present).
        /// This is called when allocating a resource to ensure it is removed from any previous SiteLinks
        /// For example, Sx011 will move Barenziah's book from Orsinium to Scourg Barrow after a time limit expires.
        /// Allocation needs to be removed from Orsinium or item will be present in both locations.
        /// This needs to be done in a way that does not break resources allocated from other quests.
        /// </summary>
        /// <param name="resource">The resource to cull. No action taken if resource null or not found.</param>
        public void CullResourceTarget(QuestResource resource, Symbol newPlace)
        {
            // Do nothing if resource null
            if (resource == null)
                return;

            // Walk through all SiteLinks
            for (int i = 0; i < siteLinks.Count; i++)
            {
                // Get link
                SiteLink link = siteLinks[i];

                // Do nothing if this link not for same quest as resource
                if (link.questUID != resource.ParentQuest.UID)
                    continue;

                // Get the Quest object referenced by this link
                Quest quest = GetQuest(link.questUID);
                if (quest == null)
                {
                    Debug.LogWarningFormat("CullResourceTarget() could not find active quest for UID {0}", link.questUID);
                    return;
                }

                // Get the Place resource referenced by this link
                Place place = quest.GetPlace(link.placeSymbol);
                if (place == null)
                {
                    Debug.LogWarningFormat("CullResourceTarget() could not find Place symbol {0} in quest UID {1}", link.placeSymbol, link.questUID);
                    return;
                }

                // Modify selected spawn QuestMarker for this Place
                QuestMarker selectedMarker = place.SiteDetails.selectedMarker;
                if (selectedMarker.targetResources != null)
                {
                    for (int j = 0; j < selectedMarker.targetResources.Count; j++)
                    {
                        // Get target resource
                        QuestResource existingResource = quest.GetResource(selectedMarker.targetResources[j]);
                        if (existingResource == null)
                            continue;

                        // Cull matching resource
                        if (existingResource.Symbol.Equals(resource.Symbol))
                        {
                            selectedMarker.targetResources.Remove(existingResource.Symbol);
                            LogFormat(quest, "Removed resource {0} from {1}", existingResource.Symbol.Original, place.Symbol.Original);
                            break;
                        }
                    }
                }
            }

            // TODO: Might need to hot-remove items here if timer expires while player inside target site
        }

        /// <summary>
        /// Stores a quest exception in save file.
        /// Should only be used for major quest-ending errors to help diagnose difficult issues.
        /// Will only store a finite number of exceptions before overwriting oldest.
        /// </summary>
        /// <param name="quest">Quest throwing the exception.</param>
        /// <param name="ex">Exception being thrown.</param>
        public void StoreQuestException(Quest quest, Exception ex)
        {
            const int maxExceptions = 100;

            // Remove oldest exception from list if going over max
            if (storedExceptions.Count + 1 > maxExceptions)
                storedExceptions.RemoveRange(0, 1);

            // Store newest exception
            StoredException storedException = new StoredException()
            {
                questName = quest.QuestName,
                exception = ex,
                stackTrace = ex.StackTrace,
            };
            storedExceptions.Add(storedException);
        }

        /// <summary>
        /// Gets array of stored exceptions.
        /// </summary>
        public StoredException[] GetStoredExceptions()
        {   
            return storedExceptions.ToArray();
        }

        /// <summary>
        /// Restores an array of stored exceptions.
        /// </summary>
        public void SetStoredExceptions(StoredException[] exceptions)
        {
            storedExceptions.Clear();
            storedExceptions.AddRange(exceptions);
        }

        #endregion

        #region Private Methods

        /// <summary>
        /// Removes the first SiteLink found matching quest UID.
        /// </summary>
        /// <returns>True if link removed, false if no matching links found.</returns>
        bool RemoveQuestSiteLink(ulong questUID)
        {
            // Look for a site link matching this questID to remove
            for (int i = 0; i < siteLinks.Count; i++)
            {
                if (siteLinks[i].questUID == questUID)
                {
                    siteLinks.RemoveAt(i);
                    return true;
                }
            }

            return false;
        }

        #endregion

        #region Static Helper Methods

        /// <summary>
        /// Checks if a Place has a SiteLink available.
        /// </summary>
        public static bool HasSiteLink(Quest parentQuest, Symbol placeSymbol)
        {
            // Attempt to get Place resource
            Place place = parentQuest.GetPlace(placeSymbol);
            if (place == null)
                throw new Exception(string.Format("HasSiteLink() could not find Place symbol {0}", placeSymbol.Name));

            // Collect any SiteLinks associdated with this site
            SiteLink[] siteLinks = Instance.GetSiteLinks(place.SiteDetails.siteType, place.SiteDetails.mapId, place.SiteDetails.buildingKey, place.SiteDetails.magicNumberIndex);
            if (siteLinks == null || siteLinks.Length == 0)
                return false;

            return true;
        }

        /// <summary>
        /// Creates a new SiteLink at Place.
        /// </summary>
        public static void CreateSiteLink(Quest parentQuest, Symbol placeSymbol)
        {
            // Attempt to get Place resource
            Place place = parentQuest.GetPlace(placeSymbol);
            if (place == null)
                throw new Exception(string.Format("Attempted to add SiteLink for invalid Place symbol {0}", placeSymbol.Name));

            // Create SiteLink in QuestMachine
            SiteLink siteLink = new SiteLink();
            siteLink.questUID = parentQuest.UID;
            siteLink.placeSymbol = placeSymbol.Clone();
            siteLink.siteType = place.SiteDetails.siteType;
            siteLink.mapId = place.SiteDetails.mapId;
            siteLink.buildingKey = place.SiteDetails.buildingKey;
            siteLink.magicNumberIndex = place.SiteDetails.magicNumberIndex;
            Instance.AddSiteLink(siteLink);

            // Output debug information
            switch (siteLink.siteType)
            {
                case SiteTypes.Building:
                    LogFormat(parentQuest, "Created Building SiteLink to {0} in {1}/{2}", place.SiteDetails.buildingName, place.SiteDetails.regionName, place.SiteDetails.locationName);
                    break;
                case SiteTypes.Dungeon:
                    if (siteLink.magicNumberIndex == 0)
                        LogFormat(parentQuest, "Created Dungeon SiteLink to {0}/{1}", place.SiteDetails.regionName, place.SiteDetails.locationName);
                    else
                        LogFormat(parentQuest, "Created Dungeon SiteLink to {0}/{1}, index {2}", place.SiteDetails.regionName, place.SiteDetails.locationName, siteLink.magicNumberIndex);
                    break;
            }
        }

        #endregion

        #region Log Management

        static void ClearLog()
        {
            string text = string.Format(
                "Starting new quest log {0} {1}\r\n{2} version {3}\r\n\r\n",
                DateTime.Now.ToShortDateString(), DateTime.Now.ToShortTimeString(),
                VersionInfo.DaggerfallUnityProductName,
                VersionInfo.DaggerfallUnityVersion);

            File.WriteAllText(LogPath, text);
        }

        public static void Log(string text)
        {
            if (!File.Exists(LogPath))
                ClearLog();

            using (StreamWriter sw = File.AppendText(LogPath))
            {
                sw.Write(text);
                sw.Write("\r\n");
            }

            Debug.Log(text.Trim());
        }

        public static void Log(Quest quest, string text)
        {
            Log(string.Format("[{0}] {1}", quest.QuestName, text));
        }

        public static void LogFormat(string text, params object[] p)
        {
            Log(string.Format(text, p));
        }

        public static void LogFormat(Quest quest, string text, params object[] p)
        {
            Log(quest, string.Format(text, p));
        }

        #endregion

        #region Singleton

        static QuestMachine instance = null;
        public static QuestMachine Instance
        {
            get
            {
                if (instance == null)
                {
                    if (!FindQuestMachine(out instance))
                    {
                        GameObject go = new GameObject();
                        go.name = "QuestMachine";
                        instance = go.AddComponent<QuestMachine>();
                    }
                }
                return instance;
            }
        }

        public static bool HasInstance
        {
            get
            {
                return (instance != null);
            }
        }

        public static bool FindQuestMachine(out QuestMachine questMachineOut)
        {
            questMachineOut = GameObject.FindObjectOfType<QuestMachine>();
            if (questMachineOut == null)
            {
                DaggerfallUnity.LogMessage("Could not locate QuestMachine GameObject instance in scene!", true);
                return false;
            }

            return true;
        }

        private void SetupSingleton()
        {
            if (instance == null)
                instance = this;
            else if (instance != this)
            {
                if (Application.isPlaying)
                {
                    DaggerfallUnity.LogMessage("Multiple QuestMachine instances detected in scene!", true);
                    Destroy(gameObject);
                }
            }
        }

        #endregion

        #region Serialization

        [fsObject("v1")]
        public class QuestMachineData_v1
        {
            public SiteLink[] siteLinks;
            public Quest.QuestSaveData_v1[] quests;
        }

        public QuestMachineData_v1 GetSaveData()
        {
            QuestMachineData_v1 data = new QuestMachineData_v1();

            // Save SiteLinks
            data.siteLinks = siteLinks.ToArray();

            // Save Questss
            List<Quest.QuestSaveData_v1> questSaveDataList = new List<Quest.QuestSaveData_v1>();
            foreach(Quest quest in quests.Values)
            {
                questSaveDataList.Add(quest.GetSaveData());
            }
            data.quests = questSaveDataList.ToArray();

            return data;
        }

        public void RestoreSaveData(QuestMachineData_v1 data)
        {
            // Restore SiteLinks
            siteLinks = new List<SiteLink>(data.siteLinks);

            // Restore Quests
            foreach(Quest.QuestSaveData_v1 questData in data.quests)
            {
                Quest quest = new Quest();
                quest.RestoreSaveData(questData);
                quests.Add(quest.UID, quest);
                quest.ReassignLegacyQuestMarkers();
            }

            // Remove site links with no matching quest
            RemoveStaleSiteLinks();
        }

        void RemoveStaleSiteLinks()
        {
            List<SiteLink> siteLinksToRemove = new List<SiteLink>();
            if (siteLinks != null && siteLinks.Count > 0)
            {
                foreach (SiteLink link in siteLinks)
                {
                    Quest quest = GetQuest(link.questUID);
                    if (quest == null)
                        siteLinksToRemove.Add(link);
                }
            }

            // Remove any stale sitelinks pointing to quests no longer active
            if (siteLinksToRemove.Count > 0)
            {
                foreach (SiteLink link in siteLinksToRemove)
                {
                    Debug.LogWarningFormat("Removing stale SiteLink {0}. Quest UID {1} not present.", link.placeSymbol.Original, link.questUID);
                    siteLinks.Remove(link);
                }
            }
        }

        #endregion

        #region Events

        public delegate void OnRegisterCustomActionsEventHandler();
        public static event OnRegisterCustomActionsEventHandler OnRegisterCustomActions;
        protected virtual void RaiseOnRegisterCustomerActionsEvent()
        {
            if (OnRegisterCustomActions != null)
                OnRegisterCustomActions();
        }

        // OnTick
        public delegate void OnTickEventHandler();
        public static event OnTickEventHandler OnTick;
        protected virtual void RaiseOnTickEvent()
        {
            if (OnTick != null)
                OnTick();
        }

        // OnQuestStarted
        public delegate void OnQuestStartedEventHandler(Quest quest);
        public static event OnQuestStartedEventHandler OnQuestStarted;
        protected virtual void RaiseOnQuestStartedEvent(Quest quest)
        {
            if (OnQuestStarted != null)
                OnQuestStarted(quest);
        }

        // OnQuestEnded
        public delegate void OnQuestEndedEventHandler(Quest quest);
        public static event OnQuestEndedEventHandler OnQuestEnded;
        protected virtual void RaiseOnQuestEndedEvent(Quest quest)
        {
            if (OnQuestEnded != null)
                OnQuestEnded(quest);
        }

        // OnQuestErrorTermination
        public delegate void OnQuestErrorTerminationEventHandler(Quest quest);
        public static event OnQuestErrorTerminationEventHandler OnQuestErrorTermination;
        protected virtual void RaiseOnQuestErrorTerminationEvent(Quest quest)
        {
            if (OnQuestErrorTermination != null)
                OnQuestErrorTermination(quest);
        }

        #endregion
    }
}<|MERGE_RESOLUTION|>--- conflicted
+++ resolved
@@ -414,11 +414,8 @@
             RegisterAction(new SetPlayerCrime(null));
             RegisterAction(new SpawnCityGuards(null));
             RegisterAction(new UnrestrainFoe(null));
-<<<<<<< HEAD
             RegisterAction(new TrainPc(null));
-=======
             RegisterAction(new PromptMulti(null));
->>>>>>> 7b47cc69
 
             // Raise event for custom actions to be registered
             RaiseOnRegisterCustomerActionsEvent();
