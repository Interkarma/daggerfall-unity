// Project:         Daggerfall Tools For Unity
// Copyright:       Copyright (C) 2009-2021 Daggerfall Workshop
// Web Site:        http://www.dfworkshop.net
// License:         MIT License (http://www.opensource.org/licenses/mit-license.php)
// Source Code:     https://github.com/Interkarma/daggerfall-unity
// Original Author: Gavin Clayton (interkarma@dfworkshop.net)
// Contributors:    
// 
// Notes:
//

using System;
using UnityEngine;
using DaggerfallConnect;
using DaggerfallConnect.Arena2;
using DaggerfallWorkshop.Game.Entity;
using DaggerfallWorkshop.Game.Utility;
using DaggerfallWorkshop.Game.Questing;

namespace DaggerfallWorkshop.Game
{
    /// <summary>
    /// Attached to every static NPC in the game and maintains two kinds of information:
    ///  1. From static layout data read from game files (RMB/RDB block data)
    ///  2. From instantiation context (in a dungeon, a building, etc.)
    /// This behaviour helps solve the problem of layout classes not knowing
    /// (or needing to know) about runtime quest state, and vice versa.
    /// It also decouples NPC information from Billboards.
    /// Other uses include Questor injection, hiding relocated NPCs, and disabling
    /// NPCs that have been permanently removed by quest system.
    /// 
    /// Notes:
    ///  * Static NPCs only exist inside buildings and dungeons, these are not the wandering NPCs in towns.
    ///  * This behaviour will be used to ultimately decouple NPC information from Billboards.
    ///  * Any NPC replacers (e.g. to 3D models) will need to assign this behaviour with original layout data.
    ///  * Correct NPC name seed is currently unknown, using offset position in layout data for now.
    /// </summary>
    public class StaticNPC : MonoBehaviour
    {
        #region Fields

        NPCData npcData;

        #endregion

        #region Properties

        /// <summary>
        /// Gets serializable data pack about this NPC.
        /// </summary>
        public NPCData Data
        {
            get { return npcData; }
        }

        /// <summary>
        /// Gets display name of NPC from individual faction data or random seed.
        /// </summary>
        public string DisplayName
        {
            get { return GetDisplayName(); }
        }

        /// <summary>
        /// Checks if this is a child NPC using texture or faction.
        /// </summary>
        public bool IsChildNPC
        {
            get { return IsChildNPCData(Data); }
        }

        #endregion

        #region Structs & Enums

        /// <summary>
        /// Holds information about this NPC.
        /// </summary>
        [Serializable]
        public struct NPCData
        {
            // Derived at layout
            public int hash;
            public int flags;
            public int factionID;
            public int nameSeed;
            public Genders gender;
            public Races race;
            public Context context;
            public int mapID;

            // Derived at runtime
            public int locationID;
            public int buildingKey;
            public NameHelper.BankTypes nameBank;

            // appearance (which texture used for billboard)
            public int billboardArchiveIndex;
            public int billboardRecordIndex;
        }

        /// <summary>
        /// The context of where NPC belongs in layout data.
        /// </summary>
        public enum Context
        {
            Custom,         // Can be found anywhere, usually created by quest system
            Dungeon,        // Home is inside a dungeon
            Building,       // Home is inside a building
        }

        #endregion

        #region Unity

        private void Start()
        {
            // Get runtime-available data on start
            SetRuntimeData();

            // Assign QuestResourceBehaviour if this NPC matches a known Questor for an active quest
            AssignQuestResourceBehaviour();
        }

        #endregion

        #region Public Methods

        /// <summary>
        /// Sets NPC data from RDB layout.
        /// </summary>
        public void SetLayoutData(DFBlock.RdbObject obj)
        {
            PlayerGPS playerGPS = GameManager.Instance.PlayerGPS;
            SetLayoutData(ref npcData,
                obj.XPos, obj.YPos, obj.ZPos,
                obj.Resources.FlatResource.Flags,
                obj.Resources.FlatResource.FactionOrMobileId,
                obj.Resources.FlatResource.TextureArchive,
                obj.Resources.FlatResource.TextureRecord,
                obj.Resources.FlatResource.Position,
                playerGPS.CurrentMapID,
                playerGPS.CurrentLocation.LocationIndex,
                0);
            npcData.context = Context.Dungeon;
        }

        /// <summary>
        /// Sets NPC data from RMB layout.
        /// </summary>
        public void SetLayoutData(DFBlock.RmbBlockPeopleRecord obj, int buildingKey = 0)
        {
            PlayerGPS playerGPS = GameManager.Instance.PlayerGPS;
            SetLayoutData(ref npcData,
                obj.XPos, obj.YPos, obj.ZPos,
                obj.Flags,
                obj.FactionID,
                obj.TextureArchive,
                obj.TextureRecord,
                obj.Position,
                playerGPS.CurrentMapID,
                playerGPS.CurrentLocation.LocationIndex,
                buildingKey);
            npcData.context = Context.Building;
        }

        /// <summary>
<<<<<<< HEAD
        /// Sets NPC data from RMB layout flat record (exterior NPCs).
=======
        /// Sets NPC data from RMB layout flat record. (exterior NPCs)
        /// Requires mapID and locationIndex to be passed in as layout may occur without player being in the location.
>>>>>>> 443d51e0
        /// </summary>
        public void SetLayoutData(DFBlock.RmbBlockFlatObjectRecord obj, int mapId, int locationIndex)
        {
            // Gender flag is invalid for RMB exterior NPCs: get it from FLATS.CFG instead
            int flatID = FlatsFile.GetFlatID(obj.TextureArchive, obj.TextureRecord);
            if (DaggerfallUnity.Instance.ContentReader.FlatsFileReader.GetFlatData(flatID, out FlatsFile.FlatData flatCFG))
            {
                if (flatCFG.gender.Contains("2"))
                    obj.Flags |= 32;
                else
                    obj.Flags &= 223;
            }

            SetLayoutData(ref npcData,
                obj.XPos, obj.YPos, obj.ZPos,
                obj.Flags,
                obj.FactionID,
                obj.TextureArchive,
                obj.TextureRecord,
                obj.Position,
                mapId,
                locationIndex,
                0);
            npcData.context = Context.Custom;
        }

        public static void SetLayoutData(ref NPCData data, int XPos, int YPos, int ZPos, int flags, int factionId, int archive, int record, long position, int mapId, int locationIndex, int buildingKey)
        {
            // Store common layout data
            data.hash = GetPositionHash(XPos, YPos, ZPos);
            data.flags = flags;
            data.factionID = factionId;
            data.billboardArchiveIndex = archive;
            data.billboardRecordIndex = record;
            data.nameSeed = (int)position ^ buildingKey + locationIndex;
            data.gender = ((flags & 32) == 32) ? Genders.Female : Genders.Male;
            data.race = GetRaceFromFaction(factionId);
            data.buildingKey = buildingKey;
            data.mapID = mapId;
        }

        /// <summary>
        /// Sets NPC data from quest Person resource.
        /// </summary>
        /// <param name="person"></param>
        public void SetLayoutData(int x, int y, int z, Person person)
        {
            SetLayoutData(x, y, z, person.Gender, person.FactionIndex, person.NameSeed);
        }

        /// <summary>
        /// Sets NPC data directly.
        /// </summary>
        public void SetLayoutData(int x, int y, int z, Genders gender, int factionID = 0, int nameSeed = -1)
        {
            // Store common layout data
            npcData.hash = GetPositionHash(x, y, z);
            npcData.flags = (gender == Genders.Male) ? 0 : 32;
            npcData.factionID = factionID;
            npcData.nameSeed = (nameSeed == -1) ? npcData.hash : nameSeed;
            npcData.gender = gender;
            npcData.race = GetRaceFromFaction(factionID);
            npcData.context = Context.Custom;
        }

        /// <summary>
        /// Assigns a new QuestResourceBehaviour component if this is a Questor NPC.
        /// Can happen either at runtime or during scene layout.
        /// </summary>
        public void AssignQuestResourceBehaviour()
        {
            // Static NPC data must match a known questor Person resource
            Person questorPerson = QuestMachine.Instance.ActiveQuestor(Data);
            if (questorPerson == null)
                return;

            // Can only have a single QuestResourceBehaviour
            if (GetComponent<QuestResourceBehaviour>())
                return;

            // Assign new QuestResourceBehaviour and link to Person resource in quest system
            QuestResourceBehaviour resourceBehaviour = gameObject.AddComponent<QuestResourceBehaviour>();
            if (resourceBehaviour)
            {
                resourceBehaviour.AssignResource(questorPerson);
                Debug.LogFormat("Added new QuestResourceBehaviour to object {0} and assigned Questor Person resource {1}", gameObject.name, questorPerson.DisplayName);
            }
        }

        #endregion

        #region Private Methods

        /// <summary>
        /// Sets NPC information available at instantiation time.
        /// NPCs are only instantiated when player enters their context and layout places them in world.
        /// So a lot can be derived just from player behaviours.
        /// </summary>
        void SetRuntimeData()
        {
            // Get reference to player objects holding world information
            PlayerEnterExit playerEnterExit = GameManager.Instance.PlayerEnterExit;
            PlayerGPS playerGPS = GameManager.Instance.PlayerGPS;

            // Store location ID (if any - not all locations carry a unique ID)
            npcData.locationID = (int)playerGPS.CurrentLocation.Exterior.ExteriorData.LocationId;

            // Store building key if player inside a building
            // This can be gleaned from any exterior door if one is available
            npcData.buildingKey = 0;
            if (playerEnterExit.IsPlayerInsideBuilding)
            {
                if (playerEnterExit.ExteriorDoors != null && playerEnterExit.ExteriorDoors.Length > 0)
                    npcData.buildingKey = playerEnterExit.ExteriorDoors[0].buildingKey;
            }

            // Store name bank
            npcData.nameBank = GameManager.Instance.PlayerGPS.GetNameBankOfCurrentRegion();
        }

        /// <summary>
        /// Gets display name of NPC as fixed individual or from random seed.
        /// </summary>
        string GetDisplayName()
        {
            FactionFile.FactionData factionData;
            bool foundFaction = GameManager.Instance.PlayerEntity.FactionData.GetFactionData(npcData.factionID, out factionData);
            if (foundFaction && factionData.type == (int)FactionFile.FactionTypes.Individual)
            {
                return factionData.name;
            }
            else
            {
                DFRandom.srand(npcData.nameSeed);
                return DaggerfallUnity.Instance.NameHelper.FullName(npcData.nameBank, npcData.gender);
            }
        }

        /// <summary>
        /// Creates a hash from fixed-point layout position.
        /// </summary>
        public static int GetPositionHash(int x, int y, int z)
        {
            return x ^ y << 2 ^ z >> 2;
        }

        /// <summary>
        /// Check if a known child NPC.
        /// </summary>
        /// <returns>True if NPC data matches known children textures or faction.</returns>
        public static bool IsChildNPCData(NPCData data)
        {
            const int childrenFactionID = 514;

            bool isChildNPCTexture = DaggerfallWorkshop.Utility.TextureReader.IsChildNPCTexture(data.billboardArchiveIndex, data.billboardRecordIndex);
            bool isChildrenFaction = data.factionID == childrenFactionID;

            return isChildNPCTexture || isChildrenFaction;
        }

        /// <summary>
        /// Return the race corresponding to a given faction ID.
        /// </summary>
        /// <param name="factionId"></param>
        /// <returns>The faction race if available, otherwise the race of the current region.</returns>
        public static Races GetRaceFromFaction(int factionId)
        {
            if (factionId != 0)
            {
                FactionFile.FactionData fd;
                GameManager.Instance.PlayerEntity.FactionData.GetFactionData(factionId, out fd);
                Races race = RaceTemplate.GetRaceFromFactionRace((FactionFile.FactionRaces)fd.race);
                if (race != Races.None)
                    return race;
            }

            return GameManager.Instance.PlayerGPS.GetRaceOfCurrentRegion();
        }

        #endregion
    }
}<|MERGE_RESOLUTION|>--- conflicted
+++ resolved
@@ -165,12 +165,9 @@
         }
 
         /// <summary>
-<<<<<<< HEAD
-        /// Sets NPC data from RMB layout flat record (exterior NPCs).
-=======
+
         /// Sets NPC data from RMB layout flat record. (exterior NPCs)
         /// Requires mapID and locationIndex to be passed in as layout may occur without player being in the location.
->>>>>>> 443d51e0
         /// </summary>
         public void SetLayoutData(DFBlock.RmbBlockFlatObjectRecord obj, int mapId, int locationIndex)
         {
