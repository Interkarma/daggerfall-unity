--- conflicted
+++ resolved
@@ -900,11 +900,7 @@
             if (WindowMode == WindowModes.Buy && cost > 0)
             {
                 // Calculate the weight of all items picked from shelves, then get chance of shoplifting success.
-<<<<<<< HEAD
                 int weightAndNumItems = basketItems.GetWeightInGoldPieceUnits() / DaggerfallUnityItem.goldPiecesPerKg + basketItems.Count;
-=======
-                int weightAndNumItems = (int)basketItems.GetWeight() + basketItems.Count;
->>>>>>> 73976804
                 int chanceBeingDetected = FormulaHelper.CalculateShopliftingChance(PlayerEntity, buildingDiscoveryData.quality, weightAndNumItems);
                 PlayerEntity.TallySkill(DFCareer.Skills.Pickpocket, 1);
 
