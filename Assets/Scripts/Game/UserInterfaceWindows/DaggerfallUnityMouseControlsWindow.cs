// Project:         Daggerfall Unity
// Copyright:       Copyright (C) 2009-2022 Daggerfall Workshop
// Web Site:        http://www.dfworkshop.net
// License:         MIT License (http://www.opensource.org/licenses/mit-license.php)
// Source Code:     https://github.com/Interkarma/daggerfall-unity
// Original Author: jefetienne
// Contributors:    Gavin Clayton (interkarma@dfworkshop.net)
//
// Notes:
//

using UnityEngine;
using System;
using System.Linq;
using System.Collections;
using System.Collections.Generic;
using DaggerfallConnect.Arena2;
using DaggerfallWorkshop.Utility;
using DaggerfallWorkshop.Utility.AssetInjection;
using DaggerfallWorkshop.Game.UserInterface;
using DaggerfallWorkshop.Game.Entity;
using DaggerfallWorkshop.Game.Items;
using DaggerfallWorkshop.Game.Utility;

namespace DaggerfallWorkshop.Game.UserInterfaceWindows
{
    /// <summary>
    /// Implements mouse controls window.
    /// </summary>
    public class DaggerfallUnityMouseControlsWindow : DaggerfallPopupWindow
    {

        #region Fields

        protected Color mainPanelBackgroundColor = new Color(0.0f, 0.0f, 0.0f, 1.0f);
        protected Color keybindButtonBackgroundColor = new Color(0.2f, 0.2f, 0.2f, 1.0f);
        protected Color continueButtonBackgroundColor = new Color(0.5f, 0.0f, 0.0f, 1.0f);

        protected Panel mainPanel;
        protected TextLabel titleLabel;
        protected Button pauseKeybindButton = new Button();
        protected Button consoleKeybindButton = new Button();
        protected Button screenshotKeybindButton = new Button();
        protected Button quickSaveKeybindButton = new Button();
        protected Button quickLoadKeybindButton = new Button();
        protected Button autoRunKeybindButton = new Button();
        protected HorizontalSlider mouseSensitivitySlider;
        //protected HorizontalSlider weaponSensitivitySlider;
        protected Checkbox moveSpeedCheckbox;
        protected Checkbox invertMouseVerticalCheckbox;
        protected HorizontalSlider mouseSmoothingSlider;
        protected HorizontalSlider weaponSwingModeSlider;
        protected Checkbox bowDrawbackCheckbox;
        protected Checkbox toggleSneakCheckbox;
        protected TextBox weaponAttackThresholdTextbox;
        protected Button continueButton;

        protected List<Button> buttonGroup = new List<Button>();

        bool waitingForInput = false;

        #endregion

        #region Constructors

        public DaggerfallUnityMouseControlsWindow(IUserInterfaceManager uiManager, DaggerfallBaseWindow previous = null)
            : base(uiManager, previous)
        {
        }

        #endregion

        #region Unity

        public override void Update()
        {
            base.Update();
        }

        #endregion

        #region Setup

        protected override void Setup()
        {
            DaggerfallWorkshop.Game.InputManager.OnSavedKeyBinds += OnUpdateValues;

            // Always dim background
            ParentPanel.BackgroundColor = ScreenDimColor;

            // Main panel
            Vector2 mainPanelSize = new Vector2(318, 170);
            mainPanel = new Panel();
            mainPanel.HorizontalAlignment = HorizontalAlignment.Center;
            mainPanel.VerticalAlignment = VerticalAlignment.Middle;
            mainPanel.Size = mainPanelSize;
            mainPanel.Outline.Enabled = true;
            SetBackground(mainPanel, mainPanelBackgroundColor, "advancedControlsMainPanelBackgroundColor");
            NativePanel.Components.Add(mainPanel);

            // Title label
            titleLabel = new TextLabel();
            titleLabel.ShadowPosition = Vector2.zero;
            titleLabel.Position = new Vector2(4, 4);
            titleLabel.Text = "Configure Advanced Controls";
            titleLabel.HorizontalAlignment = HorizontalAlignment.Center;
            mainPanel.Components.Add(titleLabel);

            // Continue button
            continueButton = new Button();
            continueButton.Label.Text = "CONTINUE";
            continueButton.Size = new Vector2(80, 10);
            continueButton.HorizontalAlignment = HorizontalAlignment.Right;
            continueButton.VerticalAlignment = VerticalAlignment.Bottom;
            SetBackground(continueButton, continueButtonBackgroundColor, "advancedControlsContinueButtonBackgroundColor");
            mainPanel.Components.Add(continueButton);

            // keybind buttons
            SetupKeybindButton(pauseKeybindButton, InputManager.Actions.Escape, 20, 20);
            SetupKeybindButton(autoRunKeybindButton, InputManager.Actions.AutoRun, 20, 40);
            SetupKeybindButton(consoleKeybindButton, InputManager.Actions.ToggleConsole, 115, 20);
            SetupKeybindButton(screenshotKeybindButton, InputManager.Actions.PrintScreen, 115, 40);
            SetupKeybindButton(quickSaveKeybindButton, InputManager.Actions.QuickSave, 210, 20);
            SetupKeybindButton(quickLoadKeybindButton, InputManager.Actions.QuickLoad, 210, 40);

<<<<<<< HEAD
            mouseSensitivitySlider = CreateSlider("Mouse Look Sensitivity", 20, 70, 0.1f, 8.0f, DaggerfallUnity.Settings.MouseLookSensitivity);
            mouseSmoothingSlider = CreateSlider("Mouse Look Smoothing", 120, 70, SettingsManager.GetMouseLookSmoothingStrength(DaggerfallUnity.Settings.MouseLookSmoothingFactor), SettingsManager.GetMouseLookSmoothingStrengths());
=======
            mouseSensitivitySlider = CreateSlider("Mouse Look Sensitivity", 20, 70, 0.1f, 16.0f, DaggerfallUnity.Settings.MouseLookSensitivity);
>>>>>>> d0113263
            invertMouseVerticalCheckbox = AddOption(20, 120, "Invert Look-Y", DaggerfallUnity.Settings.InvertMouseVertical);
            moveSpeedCheckbox = AddOption(20, 130, "Movement Acceleration", DaggerfallUnity.Settings.MovementAcceleration);

            //weaponSensitivitySlider = CreateSlider("Mouse Weapon Sensitivity", 115, 80, 0.1f, 10.0f, DaggerfallUnity.Settings.WeaponSensitivity);
            weaponSwingModeSlider = CreateSlider("Weapon swing mode", 120, 90, DaggerfallUnity.Settings.WeaponSwingMode, "Vanilla", "Click", "Hold");
            bowDrawbackCheckbox = AddOption(115, 120, "Bows - draw and release", DaggerfallUnity.Settings.BowDrawback);
            toggleSneakCheckbox = AddOption(115, 130, "Toggle Sneak", DaggerfallUnity.Settings.ToggleSneak);

            weaponAttackThresholdTextbox = AddTextbox("Mouse Weapon Attack Threshold", 20, 90, DaggerfallUnity.Settings.WeaponAttackThreshold.ToString());

            continueButton.OnMouseClick += ContinueButton_OnMouseClick;

            CheckDuplicates();
        }

        #endregion

        #region Overrides

        public override void OnPush()
        {
            OnReturn();
        }

        public override void OnReturn()
        {
            UpdateKeybindButtons();
            CheckDuplicates();
        }

        #endregion

        #region Private methods

        private void SetupKeybindButton(Button button, InputManager.Actions action)
        {
            var code = ControlsConfigManager.Instance.GetUnsavedBindingKeyCode(action);
            button.Label.Text = ControlsConfigManager.Instance.GetButtonText(code);
            button.Label.TextColor = DaggerfallUI.DaggerfallDefaultTextColor;

            button.ToolTip = defaultToolTip;
            button.SuppressToolTip = button.Label.Text != ControlsConfigManager.ElongatedButtonText;
            button.ToolTipText = ControlsConfigManager.Instance.GetButtonText(code, true);
        }

        //for initialization
        private void SetupKeybindButton(Button button, InputManager.Actions action, int x, int y)
        {
            Panel panel = new Panel();
            panel.Position = new Vector2(x, y);
            panel.Size = new Vector2(85, 15);

            Panel labelPanel = new Panel();
            labelPanel.Size = new Vector2(40, 10);
            labelPanel.Position = new Vector2(0, 0);
            labelPanel.HorizontalAlignment = HorizontalAlignment.Left;
            labelPanel.VerticalAlignment = VerticalAlignment.Middle;

            TextLabel label = new TextLabel();
            label.Position = new Vector2(0, 0);
            label.HorizontalAlignment = HorizontalAlignment.Right;
            label.VerticalAlignment = VerticalAlignment.Middle;
            label.ShadowPosition = Vector2.zero;

            //"ToggleConsole" is too long as a word when looking in non-SDF font view
            //"Screenshot" is a better word and is one letter less than "PrintScreen"
            label.Text = action == InputManager.Actions.ToggleConsole ? "Console"
                                   : action == InputManager.Actions.PrintScreen ? "Screenshot"
                                   : action.ToString();

            label.TextColor = DaggerfallUI.DaggerfallDefaultTextColor;

            button.Name = action.ToString();
            button.Label.ShadowPosition = Vector2.zero;
            button.Label.TextScale = 0.9f;
            button.Size = new Vector2(43, 10);
            button.Position = new Vector2(43, 0);
            button.HorizontalAlignment = HorizontalAlignment.Right;
            button.VerticalAlignment = VerticalAlignment.Middle;

            SetBackground(button, keybindButtonBackgroundColor, "advancedControlsKeybindBackgroundColor");
            button.OnMouseClick += KeybindButton_OnMouseClick;
            button.OnRightMouseClick += KeybindButton_OnMouseRightClick;

            buttonGroup.Add(button);

            labelPanel.Components.Add(label);
            panel.Components.Add(labelPanel);
            panel.Components.Add(button);
            mainPanel.Components.Add(panel);

            SetupKeybindButton(button, action);
        }

        private void UpdateKeybindButtons()
        {
            SetupKeybindButton(pauseKeybindButton, InputManager.Actions.Escape);
            SetupKeybindButton(consoleKeybindButton, InputManager.Actions.ToggleConsole);
            SetupKeybindButton(screenshotKeybindButton, InputManager.Actions.PrintScreen);
            SetupKeybindButton(quickSaveKeybindButton, InputManager.Actions.QuickSave);
            SetupKeybindButton(quickLoadKeybindButton, InputManager.Actions.QuickLoad);
            SetupKeybindButton(autoRunKeybindButton, InputManager.Actions.AutoRun);
        }

        /// <summary>
        /// Add a slider with a numerical indicator.
        /// </summary>
        private HorizontalSlider CreateSlider(string text, int x, int y, float minValue, float maxValue, float startValue)
        {
            Panel sliderPanel = new Panel();
            sliderPanel.Position = new Vector2(x, y);
            sliderPanel.Size = new Vector2(70.0f, 45);

            TextLabel label = new TextLabel();
            label.Position = new Vector2(0, 0);
            label.HorizontalAlignment = HorizontalAlignment.Center;
            label.VerticalAlignment = VerticalAlignment.Top;
            label.ShadowPosition = Vector2.zero;
            label.Text = text;

            sliderPanel.Components.Add(label);

            Action<HorizontalSlider> setIndicator = ((s) => s.SetIndicator(minValue, maxValue, startValue));
            HorizontalSlider slider = DaggerfallUI.AddSlider(new Vector2(0, 6), 70.0f, setIndicator, 0.9f, sliderPanel);

            mainPanel.Components.Add(sliderPanel);

            return slider;
        }
        
        private HorizontalSlider CreateSlider(string text, int x, int y, int selected, params string[] choices)
        {
            Panel sliderPanel = new Panel();
            sliderPanel.Position = new Vector2(x, y);
            sliderPanel.Size = new Vector2(70.0f, 45);

            TextLabel label = new TextLabel();
            label.Position = new Vector2(0, 0);
            label.HorizontalAlignment = HorizontalAlignment.Center;
            label.VerticalAlignment = VerticalAlignment.Top;
            label.ShadowPosition = Vector2.zero;
            label.Text = text;

            sliderPanel.Components.Add(label);

            Action<HorizontalSlider> setIndicator = (s) => s.SetIndicator(choices, selected);
            HorizontalSlider slider = DaggerfallUI.AddSlider(new Vector2(0, 6), 70.0f, setIndicator, 0.9f, sliderPanel);

            mainPanel.Components.Add(sliderPanel);

            return slider;
        }

        Checkbox AddOption(float x, float y, string str, bool isChecked)
        {
            Checkbox checkbox = new Checkbox();
            checkbox.Label.Text = str;
            checkbox.IsChecked = isChecked;
            checkbox.Position = new Vector2(x, y);
            mainPanel.Components.Add(checkbox);

            return checkbox;
        }

        private TextBox AddTextbox(string title, int x, int y, string text)
        {
            Panel panel = new Panel();
            panel.Position = new Vector2(x, y);
            panel.Size = new Vector2(100.0f, 20);

            TextLabel label = new TextLabel();
            label.Position = new Vector2(0, 0);
            label.HorizontalAlignment = HorizontalAlignment.Left;
            label.VerticalAlignment = VerticalAlignment.Top;
            label.ShadowPosition = Vector2.zero;
            label.Text = title;

            panel.Components.Add(label);

            TextBox textBox = new TextBox();
            textBox.Position = new Vector2(0, 10);
            textBox.HorizontalAlignment = HorizontalAlignment.Left;
            //textBox.VerticalAlignment = VerticalAlignment.Top;
            textBox.FixedSize = true;
            textBox.Size = new Vector2(30, 6);
            textBox.MaxCharacters = 5;
            textBox.Cursor.Enabled = false;
            textBox.DefaultText = text;
            textBox.DefaultTextColor = Color.white;
            textBox.HasFocusOutlineColor = Color.white;
            textBox.LostFocusOutlineColor = Color.white;
            textBox.UseFocus = true;

            panel.Components.Add(textBox);

            mainPanel.Components.Add(panel);

            return textBox;
        }

        //from DaggerfallUnitySaveGameWindow
        void SetBackground(BaseScreenComponent panel, Color color, string textureName)
        {
            Texture2D tex;
            if (TextureReplacement.TryImportTexture(textureName, true, out tex))
            {
                panel.BackgroundTexture = tex;
                TextureReplacement.LogLegacyUICustomizationMessage(textureName);
            }
            else
                panel.BackgroundColor = color;
        }

        private void CheckDuplicates()
        {
            ControlsConfigManager.Instance.CheckDuplicateKeyCodes(buttonGroup);
        }

        //a workaround solution to setting the 'waitingForInput' instance variable in a
        //static IEnumerator method. IEnumerator methods can't accept out/ref parameters
        private void SetWaitingForInput(bool b)
        {
            waitingForInput = b;
            AllowCancel = !b;
        }

        #endregion

        #region Event Handlers

        private void OnUpdateValues()
        {
            DaggerfallUnity.Settings.MouseLookSensitivity = mouseSensitivitySlider.GetValue();
            DaggerfallUnity.Settings.MouseLookSmoothingFactor = SettingsManager.GetMouseLookSmoothingFactor(mouseSmoothingSlider.ScrollIndex);
            //DaggerfallUnity.Settings.WeaponSensitivity = weaponSensitivitySlider.GetValue();
            DaggerfallUnity.Settings.MovementAcceleration = moveSpeedCheckbox.IsChecked;
            DaggerfallUnity.Settings.InvertMouseVertical = invertMouseVerticalCheckbox.IsChecked;
            DaggerfallUnity.Settings.WeaponSwingMode = weaponSwingModeSlider.ScrollIndex;
            DaggerfallUnity.Settings.BowDrawback = bowDrawbackCheckbox.IsChecked;
            DaggerfallUnity.Settings.ToggleSneak = toggleSneakCheckbox.IsChecked;

            float weaponAttackThresholdValue;
            if (float.TryParse(weaponAttackThresholdTextbox.Text, out weaponAttackThresholdValue))
                DaggerfallUnity.Settings.WeaponAttackThreshold = Mathf.Clamp(weaponAttackThresholdValue, 0.001f, 1.0f);

            DaggerfallUnity.Settings.SaveSettings();

            GameManager.Instance.StartGameBehaviour.ApplyStartSettings();
        }

        private void ContinueButton_OnMouseClick(BaseScreenComponent sender, Vector2 position)
        {
            if (waitingForInput)
                return;

            DaggerfallUI.Instance.PlayOneShot(SoundClips.ButtonClick);
            CancelWindow();
        }

        private void KeybindButton_OnMouseClick(BaseScreenComponent sender, Vector2 position)
        {
            if (waitingForInput)
                return;

            DaggerfallUI.Instance.PlayOneShot(SoundClips.ButtonClick);
            Button thisKeybindButton = (Button)sender;

            InputManager.Instance.StartCoroutine(WaitForKeyPress(thisKeybindButton));
        }

        private void KeybindButton_OnMouseRightClick(BaseScreenComponent sender, Vector2 position)
        {
            if (waitingForInput || ((Button)sender).Label.Text == KeyCode.None.ToString())
                return;

            DaggerfallUI.Instance.PlayOneShot(SoundClips.ButtonClick);

            ControlsConfigManager.Instance.PromptRemoveKeybindMessage((Button)sender, CheckDuplicates);
        }

        IEnumerator WaitForKeyPress(Button button)
        {
            yield return DaggerfallControlsWindow.WaitForKeyPress(button, CheckDuplicates, SetWaitingForInput);
        }

        #endregion

    }
}<|MERGE_RESOLUTION|>--- conflicted
+++ resolved
@@ -123,12 +123,8 @@
             SetupKeybindButton(quickSaveKeybindButton, InputManager.Actions.QuickSave, 210, 20);
             SetupKeybindButton(quickLoadKeybindButton, InputManager.Actions.QuickLoad, 210, 40);
 
-<<<<<<< HEAD
-            mouseSensitivitySlider = CreateSlider("Mouse Look Sensitivity", 20, 70, 0.1f, 8.0f, DaggerfallUnity.Settings.MouseLookSensitivity);
             mouseSmoothingSlider = CreateSlider("Mouse Look Smoothing", 120, 70, SettingsManager.GetMouseLookSmoothingStrength(DaggerfallUnity.Settings.MouseLookSmoothingFactor), SettingsManager.GetMouseLookSmoothingStrengths());
-=======
             mouseSensitivitySlider = CreateSlider("Mouse Look Sensitivity", 20, 70, 0.1f, 16.0f, DaggerfallUnity.Settings.MouseLookSensitivity);
->>>>>>> d0113263
             invertMouseVerticalCheckbox = AddOption(20, 120, "Invert Look-Y", DaggerfallUnity.Settings.InvertMouseVertical);
             moveSpeedCheckbox = AddOption(20, 130, "Movement Acceleration", DaggerfallUnity.Settings.MovementAcceleration);
 
