// Project:         Daggerfall Tools For Unity
// Copyright:       Copyright (C) 2009-2020 Daggerfall Workshop
// Web Site:        http://www.dfworkshop.net
// License:         MIT License (http://www.opensource.org/licenses/mit-license.php)
// Source Code:     https://github.com/Interkarma/daggerfall-unity
// Original Author: Gavin Clayton (interkarma@dfworkshop.net)
// Contributors: Justin Steele, jefetienne
//
// Notes:
//

using UnityEngine;
using System;
using System.Collections;
using System.Collections.Generic;
using System.Linq;
using DaggerfallConnect.Arena2;
using DaggerfallWorkshop.Utility;
using DaggerfallWorkshop.Game.UserInterface;
using DaggerfallWorkshop.Game.Entity;
using DaggerfallWorkshop.Game.Items;
using DaggerfallWorkshop.Game.Utility;


namespace DaggerfallWorkshop.Game.UserInterfaceWindows
{
    /// <summary>
    /// Implements controls window.
    /// </summary>
    public class DaggerfallControlsWindow : DaggerfallPopupWindow
    {
        #region Fields

        Texture2D nativeTexture;
        Texture2D mLookAltTexture;
        Panel controlsPanel = new Panel();
        Panel mLookAltPanel = new Panel();
        List<Button> moveKeysOne = new List<Button>();
        List<Button> moveKeysTwo = new List<Button>();
        List<Button> modeKeys = new List<Button>();
        List<Button> magicKeys = new List<Button>();
        List<Button> weaponKeys = new List<Button>();
        List<Button> statusKeys = new List<Button>();
        List<Button> activateKeys = new List<Button>();
        List<Button> lookKeys = new List<Button>();
        List<Button> uiKeys = new List<Button>();
        List<List<Button>> allKeys = new List<List<Button>>();

        string[] actions = Enum.GetNames(typeof(InputManager.Actions));
        const string nativeTextureName = "CNFG00I0.IMG";
        const string mLookAltTextureName = "CNFG00I1.IMG";
        const string confirmDefaults = "Are you sure you want to set default controls?";
        bool waitingForInput = false;
        bool doUpdateKeybinds = true;

        #endregion

        #region Public Static Fields

        public static Dictionary<InputManager.Actions, string> UnsavedKeybindDict = new Dictionary<InputManager.Actions, string>();

        #endregion

        #region Constructors

        public DaggerfallControlsWindow(IUserInterfaceManager uiManager, IUserInterfaceWindow previousWindow = null)
            :base(uiManager, previousWindow)
        {
        }

        #endregion

        #region Unity

        public override void Update()
        {
            base.Update();

            if (!AllowCancel && !waitingForInput && Input.GetKeyDown(KeyCode.Escape))
            {
                ShowMultipleAssignmentsMessage();
            }
        }

        #endregion

        #region Setup

        protected override void Setup()
        {
            // Load textures
            nativeTexture = DaggerfallUI.GetTextureFromImg(nativeTextureName);
            if (!nativeTexture)
                throw new Exception("DaggerfallControlsWindow: Could not load native texture.");
            mLookAltTexture = DaggerfallUI.GetTextureFromImg(mLookAltTextureName);

            // Always dim background
            ParentPanel.BackgroundColor = ScreenDimColor;

            // Controls panel
            controlsPanel.HorizontalAlignment = HorizontalAlignment.Center;
            controlsPanel.Size = NativePanel.Size;
            controlsPanel.BackgroundTexture = nativeTexture;
            NativePanel.Components.Add(controlsPanel);

            // Mouse Look Alternative Controls Panel
            mLookAltPanel.Position = new Vector2(152, 100);
            mLookAltPanel.Size = new Vector2(168, 45);
            mLookAltPanel.BackgroundTexture = mLookAltTexture;
            controlsPanel.Components.Add(mLookAltPanel);

            #region Tab Buttons

            // Joystick
            Button joystickButton = DaggerfallUI.AddButton(new Rect(0, 190, 80, 10), controlsPanel);
            joystickButton.BackgroundColor = new Color(1, 0, 0, 0.5f);
            joystickButton.OnMouseClick += JoystickButton_OnMouseClick;

            // Mouse
            Button mouseButton = DaggerfallUI.AddButton(new Rect(80, 190, 80, 10), controlsPanel);
            mouseButton.BackgroundColor = new Color(0.3f, 0.42f, 0.16f, 1f);
            mouseButton.Label.Text = "ADVANCED";
            mouseButton.OnMouseClick += MouseButton_OnMouseClick;

            // Default
            Button defaultButton = DaggerfallUI.AddButton(new Rect(160, 190, 80, 10), controlsPanel);
            defaultButton.OnMouseClick += DefaultButton_OnMouseClick;

            // Continue
            Button continueButton = DaggerfallUI.AddButton(new Rect(240, 190, 80, 10), controlsPanel);
            continueButton.OnMouseClick += ContinueButton_OnMouseClick;

            #endregion

            #region Keybind Buttons

            ResetUnsavedDictionary();

            SetupKeybindButtons(moveKeysOne, 2, 8, 57, 13, true);
            SetupKeybindButtons(moveKeysTwo, 8, 14, 164, 13, true);
            SetupKeybindButtons(modeKeys, 14, 20, 270, 13, true);
            SetupKeybindButtons(magicKeys, 20, 24, 102, 80, true);
            SetupKeybindButtons(weaponKeys, 24, 27, 102, 125, true);
            SetupKeybindButtons(statusKeys, 27, 30, 102, 159, true);
            SetupKeybindButtons(activateKeys, 30, 32, 270, 80, true);
            SetupKeybindButtons(lookKeys, 32, 36, 270, 103, true);
            SetupKeybindButtons(uiKeys, 36, 40, 270, 148, true);

            #endregion
        }

        #endregion

        #region Overrides

        public override void OnPop()
        {
            // Update keybinds only when exiting from a valid configuration
            SaveAllKeyBindValues();
            InputManager.Instance.SaveKeyBinds();
            ResetUnsavedDictionary();
        }

        public override void OnReturn()
        {
            if (doUpdateKeybinds)
                UpdateKeybindButtons();
            doUpdateKeybinds = true;
        }

        #endregion

        #region Public Static Methods

        public static HashSet<String> GetDuplicates(IEnumerable<String> texts)
        {
            HashSet<String> recorded = new HashSet<String>();
            HashSet<String> dupes = new HashSet<String>();
            foreach (String str in texts)
            {
                if(!recorded.Contains(str))
                    recorded.Add(str);
<<<<<<< HEAD
                else if (str != "None")
=======
                else
>>>>>>> 4e23d6e1
                    dupes.Add(str);
            }
            return dupes;
        }

        #endregion

        #region Private Methods

        private void ResetUnsavedDictionary()
        {
            foreach (InputManager.Actions a in Enum.GetValues(typeof(InputManager.Actions)))
<<<<<<< HEAD
                UnsavedKeybindDict[a] = InputManager.Instance.GetKeyString(InputManager.Instance.GetBinding(a));
=======
                UnsavedKeybindDict[a] = InputManager.Instance.GetBinding(a).ToString();
>>>>>>> 4e23d6e1
        }

        private void SaveAllKeyBindValues()
        {
            foreach(var action in UnsavedKeybindDict.Keys)
            {
<<<<<<< HEAD
                KeyCode code = InputManager.Instance.ParseKeyCodeString(UnsavedKeybindDict[action]);
=======
                KeyCode code = (KeyCode)Enum.Parse(typeof(KeyCode), UnsavedKeybindDict[action]);
>>>>>>> 4e23d6e1

                // Rebind only if new code is different
                KeyCode curCode = InputManager.Instance.GetBinding(action);
                if (curCode != code)
                {
                    InputManager.Instance.SetBinding(code, action);
                    Debug.LogFormat("Bound Action {0} with Code {1}", action, code.ToString());
                }
            }
        }

        private void SetupKeybindButtons(List<Button> buttonGroup, int startPoint, int endPoint, int leftOffset, int topOffset, bool firstSetup)
        {
            for (int i = startPoint; i < endPoint; i++)
            {
                InputManager.Actions key = (InputManager.Actions)Enum.Parse(typeof(InputManager.Actions), actions[i]);
                int j = i - startPoint;

                if (firstSetup)
                {
                    buttonGroup.Add(new Button());
                    buttonGroup[j].Label.ShadowPosition = Vector2.zero;
                    buttonGroup[j].Size = new Vector2(47, 7);

                    if (j == 0)
                        buttonGroup[j].Position = new Vector2(leftOffset, topOffset);
                    else
                        buttonGroup[j].Position = new Vector2(leftOffset, buttonGroup[j - 1].Position.y + 11);

                    controlsPanel.Components.Add(buttonGroup[j]);
                    buttonGroup[j].Name = actions[i];
                    buttonGroup[j].OnMouseClick += KeybindButton_OnMouseClick;
                    if (i == endPoint - 1)
                    {
                        allKeys.Add(buttonGroup);
                    }
                }

                buttonGroup[j].Label.Text = UnsavedKeybindDict[key].ToString();
                buttonGroup[j].Label.TextColor = DaggerfallUI.DaggerfallDefaultTextColor;
            }
        }

        private void CheckDuplicates()
        {
            IEnumerable<String> keyList = UnsavedKeybindDict.Select(kv => kv.Value);

            HashSet<String> dupes = GetDuplicates(keyList);

            AllowCancel = dupes.Count == 0;

            IEnumerable<Button> totalButtons = allKeys.SelectMany(l => l);
            foreach (Button keybindButton in totalButtons)
            {
                if (dupes.Contains(keybindButton.Label.Text))
                    keybindButton.Label.TextColor = new Color(1, 0, 0);
                else
                    keybindButton.Label.TextColor = DaggerfallUI.DaggerfallDefaultTextColor;
            }
        }

        private void SetDefaults()
        {
            InputManager.Instance.ResetDefaults();
            ResetUnsavedDictionary();
            UpdateKeybindButtons();
            AllowCancel = true;
        }

        private void UpdateKeybindButtons()
        {
            SetupKeybindButtons(moveKeysOne, 2, 8, 56, 12, false);
            SetupKeybindButtons(moveKeysTwo, 8, 14, 163, 12, false);
            SetupKeybindButtons(modeKeys, 14, 20, 269, 12, false);
            SetupKeybindButtons(magicKeys, 20, 24, 101, 79, false);
            SetupKeybindButtons(weaponKeys, 24, 27, 101, 124, false);
            SetupKeybindButtons(statusKeys, 27, 30, 101, 158, false);
            SetupKeybindButtons(activateKeys, 30, 32, 269, 79, false);
            SetupKeybindButtons(lookKeys, 32, 36, 269, 102, false);
            SetupKeybindButtons(uiKeys, 36, 40, 269, 147, false);

            CheckDuplicates();
        }

        private void ShowMultipleAssignmentsMessage()
        {
            doUpdateKeybinds = false;

            DaggerfallMessageBox multipleAssignmentsBox = new DaggerfallMessageBox(uiManager, this);
            multipleAssignmentsBox.SetText(HardStrings.multipleAssignments);
            multipleAssignmentsBox.ClickAnywhereToClose = true;
            multipleAssignmentsBox.Show();
        }

        //a workaround solution to setting the 'waitingForInput' instance variable in a
        //static IEnumerator method. IEnumerator methods can't accept out/ref parameters
        private void SetWaitingForInput(bool b)
        {
            waitingForInput = b;
            AllowCancel = !b;
        }

        #endregion

        #region Tab Button Event Handlers

        private void JoystickButton_OnMouseClick(BaseScreenComponent sender, Vector2 position)
        {
            if (waitingForInput)
                return;

            // uiManager.PostMessage(DaggerfallUIMessages.dfuiOpenJoystickControlsWindow);
        }

        private void MouseButton_OnMouseClick(BaseScreenComponent sender, Vector2 position)
        {
            if (waitingForInput)
                return;

            DaggerfallUI.Instance.PlayOneShot(SoundClips.ButtonClick);
            uiManager.PostMessage(DaggerfallUIMessages.dfuiOpenMouseControlsWindow);
        }

        private void DefaultButton_OnMouseClick(BaseScreenComponent sender, Vector2 position)
        {
            if (waitingForInput)
                return;

            DaggerfallUI.Instance.PlayOneShot(SoundClips.ButtonClick);
            DaggerfallMessageBox confirmDefaultsBox = new DaggerfallMessageBox(uiManager, DaggerfallMessageBox.CommonMessageBoxButtons.YesNo, confirmDefaults, this);
            confirmDefaultsBox.OnButtonClick += ConfirmDefaultsBox_OnButtonClick;
            confirmDefaultsBox.Show();
        }

        private void ConfirmDefaultsBox_OnButtonClick(DaggerfallMessageBox sender, DaggerfallMessageBox.MessageBoxButtons messageBoxButton)
        {
            sender.CloseWindow();
            if (messageBoxButton == DaggerfallMessageBox.MessageBoxButtons.Yes)
            {
                SetDefaults();
                InputManager.Instance.SaveKeyBinds();
            }
        }

        private void ContinueButton_OnMouseClick(BaseScreenComponent sender, Vector2 position)
        {
            if (waitingForInput)
                return;

            DaggerfallUI.Instance.PlayOneShot(SoundClips.ButtonClick);

            if (!AllowCancel)
            {
                ShowMultipleAssignmentsMessage();
            }
            else
            {
                CancelWindow();
            }
        }

        #endregion

        #region Keybind Event Handlers

        private void KeybindButton_OnMouseClick(BaseScreenComponent sender, Vector2 position)
        {
            if (waitingForInput)
                return;

            DaggerfallUI.Instance.PlayOneShot(SoundClips.ButtonClick);
            Button thisKeybindButton = (Button)sender;

            InputManager.Instance.StartCoroutine(WaitForKeyPress(thisKeybindButton, CheckDuplicates, SetWaitingForInput));
        }

        public static IEnumerator WaitForKeyPress(Button button, System.Action checkDuplicates, System.Action<bool> setWaitingForInput)
        {
            string currentLabel = button.Label.Text;

            button.Label.Text = "";
            yield return new WaitForSecondsRealtime(0.05f);

            while (!InputManager.Instance.AnyKeyDown)
            {
                setWaitingForInput(true);
                yield return null;
            }
            setWaitingForInput(false);
<<<<<<< HEAD

            KeyCode code = InputManager.Instance.LastKeyDown;
=======
>>>>>>> 4e23d6e1

            if (code != KeyCode.None)
            {
                if (InputManager.Instance.ReservedKeys.FirstOrDefault(x => x == code) == KeyCode.None)
                {
<<<<<<< HEAD
                    button.Label.Text = InputManager.Instance.GetKeyString(code);

                    var action = (InputManager.Actions)Enum.Parse(typeof(InputManager.Actions), button.Name);

                    UnsavedKeybindDict[action] = button.Label.Text;
                    checkDuplicates();
                }
                else
                {
                    button.Label.Text = currentLabel;
=======
                    if (InputManager.Instance.ReservedKeys.FirstOrDefault(x => x == code) == KeyCode.None)
                    {
                        button.Label.Text = code.ToString();

                        var action = (InputManager.Actions)Enum.Parse(typeof(InputManager.Actions), button.Name);

                        UnsavedKeybindDict[action] = button.Label.Text;
                        checkDuplicates();
                    }
                    else
                    {
                        button.Label.Text = currentLabel;
                    }
>>>>>>> 4e23d6e1
                }
            }
        }

        #endregion
    }
}<|MERGE_RESOLUTION|>--- conflicted
+++ resolved
@@ -180,11 +180,7 @@
             {
                 if(!recorded.Contains(str))
                     recorded.Add(str);
-<<<<<<< HEAD
                 else if (str != "None")
-=======
-                else
->>>>>>> 4e23d6e1
                     dupes.Add(str);
             }
             return dupes;
@@ -197,22 +193,14 @@
         private void ResetUnsavedDictionary()
         {
             foreach (InputManager.Actions a in Enum.GetValues(typeof(InputManager.Actions)))
-<<<<<<< HEAD
                 UnsavedKeybindDict[a] = InputManager.Instance.GetKeyString(InputManager.Instance.GetBinding(a));
-=======
-                UnsavedKeybindDict[a] = InputManager.Instance.GetBinding(a).ToString();
->>>>>>> 4e23d6e1
         }
 
         private void SaveAllKeyBindValues()
         {
             foreach(var action in UnsavedKeybindDict.Keys)
             {
-<<<<<<< HEAD
                 KeyCode code = InputManager.Instance.ParseKeyCodeString(UnsavedKeybindDict[action]);
-=======
-                KeyCode code = (KeyCode)Enum.Parse(typeof(KeyCode), UnsavedKeybindDict[action]);
->>>>>>> 4e23d6e1
 
                 // Rebind only if new code is different
                 KeyCode curCode = InputManager.Instance.GetBinding(action);
@@ -402,17 +390,13 @@
                 yield return null;
             }
             setWaitingForInput(false);
-<<<<<<< HEAD
 
             KeyCode code = InputManager.Instance.LastKeyDown;
-=======
->>>>>>> 4e23d6e1
 
             if (code != KeyCode.None)
             {
-                if (InputManager.Instance.ReservedKeys.FirstOrDefault(x => x == code) == KeyCode.None)
+                if(InputManager.Instance.ReservedKeys.FirstOrDefault(x => x == code) == KeyCode.None)
                 {
-<<<<<<< HEAD
                     button.Label.Text = InputManager.Instance.GetKeyString(code);
 
                     var action = (InputManager.Actions)Enum.Parse(typeof(InputManager.Actions), button.Name);
@@ -423,21 +407,6 @@
                 else
                 {
                     button.Label.Text = currentLabel;
-=======
-                    if (InputManager.Instance.ReservedKeys.FirstOrDefault(x => x == code) == KeyCode.None)
-                    {
-                        button.Label.Text = code.ToString();
-
-                        var action = (InputManager.Actions)Enum.Parse(typeof(InputManager.Actions), button.Name);
-
-                        UnsavedKeybindDict[action] = button.Label.Text;
-                        checkDuplicates();
-                    }
-                    else
-                    {
-                        button.Label.Text = currentLabel;
-                    }
->>>>>>> 4e23d6e1
                 }
             }
         }
