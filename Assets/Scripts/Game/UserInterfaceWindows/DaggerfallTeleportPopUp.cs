// Project:         Daggerfall Unity
// Copyright:       Copyright (C) 2009-2023 Daggerfall Workshop
// Web Site:        http://www.dfworkshop.net
// License:         MIT License (http://www.opensource.org/licenses/mit-license.php)
// Source Code:     https://github.com/Interkarma/daggerfall-unity
// Original Author: Hazelnut

using UnityEngine;
using DaggerfallWorkshop.Utility;
using DaggerfallWorkshop.Game.UserInterface;
using DaggerfallWorkshop.Game.Items;
using DaggerfallWorkshop.Game.Banking;
using DaggerfallConnect.Utility;

namespace DaggerfallWorkshop.Game.UserInterfaceWindows
{
    public class DaggerfallTeleportPopUp : DaggerfallPopupWindow
    {
        #region UI Rects

        protected Rect mainPanelRect = new Rect(0, 50, 171, 57);
        protected Rect destinationPanelRect = new Rect(5, 15, 161, 8);
        protected Rect yesButtonRect = new Rect(4, 38, 52, 15);
        protected Rect noButtonRect = new Rect(115, 38, 52, 15);

        #endregion

        #region UI Controls

<<<<<<< HEAD
        Panel mainPanel = new Panel();
        Panel destinationPanel;
        TextLabel destinationLabel;
        Button yesButton;
        Button noButton;
=======
        protected Panel mainPanel = new Panel();
        protected Panel destinationPanel = new Panel();
        protected TextLabel destinationLabel;
        protected Button yesButton;
        protected Button noButton;
>>>>>>> c2feaaf1

        #endregion

        #region UI Textures

        Texture2D baseTexture;
        const string baseTextureName = "TELE00I0.IMG";

        #endregion

        #region Properties

        DaggerfallTravelMapWindow travelWindow = null;
        DFPosition destinationPos;
        string destinationName;
        bool isCloseWindowDeferred = false;
        bool isTeleportAwayDeferred = false;

        public DFPosition DestinationPos { get { return destinationPos; } set { destinationPos = value; } }
        public string DestinationName { get { return destinationName; } set { destinationName = value; } }

        #endregion

        #region Constructors

        public DaggerfallTeleportPopUp(IUserInterfaceManager uiManager, IUserInterfaceWindow previousWindow = null, DaggerfallTravelMapWindow travelWindow = null)
            : base(uiManager, previousWindow)
        {
            this.travelWindow = travelWindow;
        }

        #endregion

        #region Setup Methods

        protected override void Setup()
        {
            // Load textures
            LoadTextures();

            // Create interface panel
            mainPanel.HorizontalAlignment = HorizontalAlignment.Center;
            mainPanel.VerticalAlignment = VerticalAlignment.Middle;
            mainPanel.BackgroundTexture = baseTexture;
            mainPanel.Position = mainPanelRect.position;
            mainPanel.Size = mainPanelRect.size;

            destinationPanel = DaggerfallUI.AddPanel(destinationPanelRect, mainPanel);
            destinationLabel = DaggerfallUI.AddDefaultShadowedTextLabel(new Vector2(1, 1), destinationPanel);
            destinationLabel.ShadowColor = DaggerfallUI.DaggerfallDefaultShadowColor;
            destinationLabel.HorizontalAlignment = HorizontalAlignment.Center;
            destinationLabel.Text = destinationName;

            // Yes button
            yesButton = DaggerfallUI.AddButton(yesButtonRect, mainPanel);
            yesButton.OnMouseClick += YesButton_OnMouseClick;
            yesButton.Hotkey = DaggerfallShortcut.GetBinding(DaggerfallShortcut.Buttons.Yes);
            yesButton.OnKeyboardEvent += YesButton_OnKeyboardEvent;

            // No button
            noButton = DaggerfallUI.AddButton(noButtonRect, mainPanel);
            noButton.OnMouseClick += NoButton_OnMouseClick;
            noButton.Hotkey = DaggerfallShortcut.GetBinding(DaggerfallShortcut.Buttons.No);
            noButton.OnKeyboardEvent += NoButton_OnKeyboardEvent;

            NativePanel.Components.Add(mainPanel);
        }

        public override void FreeResources()
        {
            base.FreeResources();
            Utility.AssetCleanup.CleanAsset(baseTexture);
        }

        #endregion

        #region Private Methods

        void LoadTextures()
        {
            baseTexture = ImageReader.GetTexture(baseTextureName);
        }

        #endregion

        #region Event Handlers

        private void NoButton_OnMouseClick(BaseScreenComponent sender, Vector2 position)
        {
            CloseWindow();
        }

        void NoButton_OnKeyboardEvent(BaseScreenComponent sender, Event keyboardEvent)
        {
            if (keyboardEvent.type == EventType.KeyDown)
            {
                isCloseWindowDeferred = true;
            }
            else if (keyboardEvent.type == EventType.KeyUp && isCloseWindowDeferred)
            {
                isCloseWindowDeferred = false;
                CloseWindow();
            }
        }


        private void TeleportAway()
        {
            DaggerfallUI.Instance.FadeBehaviour.SmashHUDToBlack();

            // Teleport to destination.
            PlayerEnterExit playerEnterExit = GameManager.Instance.PlayerEnterExit;
            if (playerEnterExit.IsPlayerInside)
                playerEnterExit.TransitionExterior();
            GameManager.Instance.StreamingWorld.TeleportToCoordinates((int)destinationPos.X, (int)destinationPos.Y, StreamingWorld.RepositionMethods.RandomStartMarker);

            // Close windows.
            DaggerfallUI.Instance.UserInterfaceManager.PopWindow();
            travelWindow.CloseTravelWindows();
            CloseWindow();

            DaggerfallUI.Instance.FadeBehaviour.FadeHUDFromBlack();
        }

        private void YesButton_OnMouseClick(BaseScreenComponent sender, Vector2 position)
        {
            TeleportAway();
        }

        void YesButton_OnKeyboardEvent(BaseScreenComponent sender, Event keyboardEvent)
        {
            if (keyboardEvent.type == EventType.KeyDown)
                isTeleportAwayDeferred = true;
            else if (keyboardEvent.type == EventType.KeyUp && isTeleportAwayDeferred)
            {
                isTeleportAwayDeferred = false;
                TeleportAway();
            }
        }

        public override void OnPop()
        {
            base.OnPop();
            FreeResources();
        }

        #endregion

    }
}<|MERGE_RESOLUTION|>--- conflicted
+++ resolved
@@ -27,19 +27,11 @@
 
         #region UI Controls
 
-<<<<<<< HEAD
-        Panel mainPanel = new Panel();
-        Panel destinationPanel;
-        TextLabel destinationLabel;
-        Button yesButton;
-        Button noButton;
-=======
         protected Panel mainPanel = new Panel();
-        protected Panel destinationPanel = new Panel();
+        protected Panel destinationPanel;
         protected TextLabel destinationLabel;
         protected Button yesButton;
         protected Button noButton;
->>>>>>> c2feaaf1
 
         #endregion
 
