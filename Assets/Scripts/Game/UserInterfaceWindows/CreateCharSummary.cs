// Project:         Daggerfall Unity
// Copyright:       Copyright (C) 2009-2022 Daggerfall Workshop
// Web Site:        http://www.dfworkshop.net
// License:         MIT License (http://www.opensource.org/licenses/mit-license.php)
// Source Code:     https://github.com/Interkarma/daggerfall-unity
// Original Author: Gavin Clayton (interkarma@dfworkshop.net)
// Contributors:    
// 
// Notes:
//

using UnityEngine;
using System;
using System.IO;
using System.Collections;
using System.Collections.Generic;
using DaggerfallConnect;
using DaggerfallConnect.Arena2;
using DaggerfallWorkshop;
using DaggerfallWorkshop.Utility;
using DaggerfallWorkshop.Game.UserInterface;
using DaggerfallWorkshop.Game.Player;
using DaggerfallWorkshop.Game.Entity;

namespace DaggerfallWorkshop.Game.UserInterfaceWindows
{
    /// <summary>
    /// Implements final summary window at end of character creation.
    /// </summary>
    public class CreateCharSummary : DaggerfallPopupWindow
    {
        const string nativeImgName = "CHAR04I0.IMG";
        const int strYouMustDistributeYourBonusPoints = 14;

        Texture2D nativeTexture;
        TextBox textBox = new TextBox();
        StatsRollout statsRollout = new StatsRollout();
        SkillsRollout skillsRollout = new SkillsRollout();
        ReflexPicker reflexPicker = new ReflexPicker();
        FacePicker facePicker = new FacePicker();
        CharacterDocument characterDocument;

        IMECompositionMode prevIME;

        public CharacterDocument CharacterDocument
        {
            get { return characterDocument; }
            set { SetCharacterSheet(value); }
        }

        public CreateCharSummary(IUserInterfaceManager uiManager)
            : base(uiManager)
        {
        }

        protected override void Setup()
        {
            // Load native texture
            nativeTexture = DaggerfallUI.GetTextureFromImg(nativeImgName);
            if (!nativeTexture)
                throw new Exception("CreateCharSummary: Could not load native texture.");

            // Setup native panel background
            NativePanel.BackgroundTexture = nativeTexture;

            // Add stats rollout
            NativePanel.Components.Add(statsRollout);

            // Add skills rollout
            NativePanel.Components.Add(skillsRollout);

            // Add reflex picker
            reflexPicker.Position = new Vector2(246, 95);
            NativePanel.Components.Add(reflexPicker);

            // Add face picker
            NativePanel.Components.Add(facePicker);

            // Add name editor
            textBox.Position = new Vector2(100, 5);
            textBox.Size = new Vector2(214, 7);
            NativePanel.Components.Add(textBox);

            // Add "Restart" button
            Button restartButton = DaggerfallUI.AddButton(new Rect(263, 147, 39, 22), NativePanel);
            restartButton.OnMouseClick += RestartButton_OnMouseClick;

            // Add "OK" button
            Button okButton = DaggerfallUI.AddButton(new Rect(263, 172, 39, 22), NativePanel);
            okButton.OnMouseClick += OkButton_OnMouseClick;
        }

<<<<<<< HEAD
        public override void FreeResources()
        {
            base.FreeResources();
            Utility.AssetCleanup.CleanAsset(nativeTexture);
=======
        public override void OnPush()
        {
            base.OnPush();

            // Enable IME composition during input
            prevIME = Input.imeCompositionMode;
            Input.imeCompositionMode = IMECompositionMode.On;
        }

        public override void OnPop()
        {
            base.OnPop();

            // Restore previous IME composition mode
            Input.imeCompositionMode = prevIME;
>>>>>>> 25a77eed
        }

        #region Private Methods

        void SetCharacterSheet(CharacterDocument characterDocument)
        {
            this.characterDocument = characterDocument;
            this.textBox.Text = characterDocument.name;
            this.statsRollout.StartingStats = characterDocument.startingStats;
            this.statsRollout.WorkingStats = characterDocument.workingStats;
            this.statsRollout.BonusPool = 0;
            this.skillsRollout.SetClassSkills(characterDocument.career);
            this.skillsRollout.StartingSkills = characterDocument.startingSkills;
            this.skillsRollout.WorkingSkills = characterDocument.workingSkills;
            this.skillsRollout.SkillBonuses = BiogFile.GetSkillEffects(characterDocument.biographyEffects);
            this.skillsRollout.PrimarySkillBonusPoints = 0;
            this.skillsRollout.MajorSkillBonusPoints = 0;
            this.skillsRollout.MinorSkillBonusPoints = 0;
            this.facePicker.FaceIndex = characterDocument.faceIndex;
            this.facePicker.SetFaceTextures(characterDocument.raceTemplate, characterDocument.gender);
            this.reflexPicker.PlayerReflexes = characterDocument.reflexes;
        }

        public CharacterDocument GetUpdatedCharacterDocument()
        {
            characterDocument.name = textBox.Text;
            characterDocument.startingStats = statsRollout.StartingStats;
            characterDocument.workingStats = statsRollout.WorkingStats;
            characterDocument.startingSkills = skillsRollout.StartingSkills;
            characterDocument.workingSkills = skillsRollout.WorkingSkills;
            characterDocument.faceIndex = facePicker.FaceIndex;
            characterDocument.reflexes = reflexPicker.PlayerReflexes;
            return characterDocument;
        }

        #endregion

        #region Events

        public delegate void OnRestartHandler();
        public event OnRestartHandler OnRestart;
        void RaiseOnRestartEvent()
        {
            if (OnRestart != null)
                OnRestart();
        }

        #endregion

        #region Event Handlers

        void RestartButton_OnMouseClick(BaseScreenComponent sender, Vector2 position)
        {
            PopWindow();
            RaiseOnRestartEvent();
        }

        void OkButton_OnMouseClick(BaseScreenComponent sender, Vector2 position)
        {
            if (statsRollout.BonusPool > 0 || 
                skillsRollout.PrimarySkillBonusPoints > 0 ||
                skillsRollout.MajorSkillBonusPoints > 0 ||
                skillsRollout.MinorSkillBonusPoints > 0)
            {
                DaggerfallMessageBox messageBox = new DaggerfallMessageBox(uiManager, this);
                messageBox.SetTextTokens(strYouMustDistributeYourBonusPoints);
                messageBox.ClickAnywhereToClose = true;
                messageBox.Show();
            }
            else
            {
                CloseWindow();
            }
        }

        #endregion
    }
}<|MERGE_RESOLUTION|>--- conflicted
+++ resolved
@@ -90,12 +90,13 @@
             okButton.OnMouseClick += OkButton_OnMouseClick;
         }
 
-<<<<<<< HEAD
+
         public override void FreeResources()
         {
             base.FreeResources();
             Utility.AssetCleanup.CleanAsset(nativeTexture);
-=======
+        }
+
         public override void OnPush()
         {
             base.OnPush();
@@ -111,7 +112,6 @@
 
             // Restore previous IME composition mode
             Input.imeCompositionMode = prevIME;
->>>>>>> 25a77eed
         }
 
         #region Private Methods
