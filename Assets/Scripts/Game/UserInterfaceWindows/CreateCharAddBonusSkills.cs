// Project:         Daggerfall Unity
// Copyright:       Copyright (C) 2009-2023 Daggerfall Workshop
// Web Site:        http://www.dfworkshop.net
// License:         MIT License (http://www.opensource.org/licenses/mit-license.php)
// Source Code:     https://github.com/Interkarma/daggerfall-unity
// Original Author: Gavin Clayton (interkarma@dfworkshop.net)
// Contributors:    
// 
// Notes:
//

using UnityEngine;
using System;
using System.IO;
using System.Collections;
using System.Collections.Generic;
using DaggerfallConnect;
using DaggerfallConnect.Arena2;
using DaggerfallWorkshop;
using DaggerfallWorkshop.Utility;
using DaggerfallWorkshop.Game.UserInterface;
using DaggerfallWorkshop.Game.Player;
using DaggerfallWorkshop.Game.Entity;

namespace DaggerfallWorkshop.Game.UserInterfaceWindows
{
    /// <summary>
    /// Implements "Add Bonus Points" to skills window.
    /// </summary>
    public class CreateCharAddBonusSkills : DaggerfallPopupWindow
    {
        const string nativeImgName = "CHAR03I0.IMG";
        const int strYouMustDistributeYourBonusPoints = 14;

        Texture2D nativeTexture;
        SkillsRollout skillsRollout;

        public DaggerfallSkills StartingSkills
        {
            get { return skillsRollout.StartingSkills; }
        }

        public DaggerfallSkills WorkingSkills
        {
            get { return skillsRollout.WorkingSkills; }
        }

        public IEnumerable<int> SkillBonuses
        {
            get { return skillsRollout.SkillBonuses; }
            set { skillsRollout.SkillBonuses = value; }
        }

        public CreateCharAddBonusSkills(IUserInterfaceManager uiManager)
            : base(uiManager)
        {
        }

        public void SetCharacterDocument(CharacterDocument characterDocument, bool isRestored)
        {
            Setup();
            if (isRestored) // Restore points previously set by user.
            {
                skillsRollout.SetClassSkills(characterDocument.career, false);
                skillsRollout.StartingSkills = characterDocument.startingSkills;
                skillsRollout.WorkingSkills = characterDocument.workingSkills;
                skillsRollout.SkillBonuses = BiogFile.GetSkillEffects(characterDocument.biographyEffects);
            }
            else
            {
                skillsRollout.SetClassSkills(characterDocument.career);
                skillsRollout.SkillBonuses = BiogFile.GetSkillEffects(characterDocument.biographyEffects);
            }
        }

        protected override void Setup()
        {
            if (IsSetup)
                return;

            // Load native texture
            nativeTexture = DaggerfallUI.GetTextureFromImg(nativeImgName);
            if (!nativeTexture)
                throw new Exception("CreateCharAddBonusSkillsWindow: Could not load native texture.");

            // Setup native panel background
            NativePanel.BackgroundTexture = nativeTexture;

            // Add skills rollout
            skillsRollout = new SkillsRollout();
            skillsRollout.Position = new Vector2(0, 0);
            NativePanel.Components.Add(skillsRollout);

            // Add "OK" button
            Button okButton = DaggerfallUI.AddButton(new Rect(263, 172, 39, 22), NativePanel);
            okButton.OnMouseClick += OkButton_OnMouseClick;

            IsSetup = true;
        }

        public override void Update()
        {
            base.Update();
        }

        public override void Draw()
        {
            base.Draw();
        }

<<<<<<< HEAD
        public override void FreeResources()
        {
            base.FreeResources();
            Utility.AssetCleanup.CleanAsset(nativeTexture);
        }

        #region Private Methods

        void SetClass(DFCareer dfClass)
=======
        public void SetBonusSkillPoints(int primary, int major, int minor)
>>>>>>> 0e564316
        {
            skillsRollout.PrimarySkillBonusPoints = primary;
            skillsRollout.MajorSkillBonusPoints = major;
            skillsRollout.MinorSkillBonusPoints = minor;
        }

        #region Event Handlers

        void OkButton_OnMouseClick(BaseScreenComponent sender, Vector2 position)
        {
            if (skillsRollout.PrimarySkillBonusPoints > 0 ||
                skillsRollout.MajorSkillBonusPoints > 0 ||
                skillsRollout.MinorSkillBonusPoints > 0)
            {
                DaggerfallMessageBox messageBox = new DaggerfallMessageBox(uiManager, this);
                messageBox.SetTextTokens(strYouMustDistributeYourBonusPoints);
                messageBox.ClickAnywhereToClose = true;
                messageBox.Show();
            }
            else
            {
                CloseWindow();
            }
        }

        #endregion
    }
}<|MERGE_RESOLUTION|>--- conflicted
+++ resolved
@@ -108,19 +108,13 @@
             base.Draw();
         }
 
-<<<<<<< HEAD
         public override void FreeResources()
         {
             base.FreeResources();
             Utility.AssetCleanup.CleanAsset(nativeTexture);
         }
 
-        #region Private Methods
-
-        void SetClass(DFCareer dfClass)
-=======
         public void SetBonusSkillPoints(int primary, int major, int minor)
->>>>>>> 0e564316
         {
             skillsRollout.PrimarySkillBonusPoints = primary;
             skillsRollout.MajorSkillBonusPoints = major;
