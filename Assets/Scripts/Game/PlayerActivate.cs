--- conflicted
+++ resolved
@@ -47,7 +47,6 @@
     /// </summary>
     public class PlayerActivate : MonoBehaviour
     {
-
         PlayerGPS playerGPS;
         PlayerEnterExit playerEnterExit;        // Example component to enter/exit buildings
         GameObject mainCamera;
@@ -101,7 +100,6 @@
 
             internal readonly float ActivationDistance;
             internal readonly Mod Provider;
-<<<<<<< HEAD
 
             internal CustomModActivation(CustomActivation action, float activationDistance, Mod provider)
             {
@@ -114,20 +112,6 @@
         // Allow mods to register custom flat / model activation methods.
         public delegate void CustomActivation(RaycastHit hit);
 
-=======
-
-            internal CustomModActivation(CustomActivation action, float activationDistance, Mod provider)
-            {
-                Action = action;
-                ActivationDistance = activationDistance;
-                Provider = provider;
-            }
-        }
-        readonly static Dictionary<string, CustomModActivation> customModActivations = new Dictionary<string, CustomModActivation>();
-        // Allow mods to register custom flat / model activation methods.
-        public delegate void CustomActivation(RaycastHit hit);
-
->>>>>>> 4e23d6e1
         /// <summary>
         /// Registers a custom activation for a model object. Uses the modelID parameter to retrieve the correct object name
         /// </summary>
@@ -163,22 +147,10 @@
         private static void HandleRegisterCustomActivation(Mod provider, string goFlatModelName, CustomActivation customActivation, float activationDistance)
         {
             DaggerfallUnity.LogMessage("HandleRegisterCustomActivation: " + goFlatModelName, true);
-<<<<<<< HEAD
-            bool allowRegistration = true;
-            CustomModActivation existingActivation;
-            if (customModActivations.TryGetValue(goFlatModelName, out existingActivation)) {
-                if(existingActivation.Provider.LoadPriority > provider.LoadPriority) {
-                    allowRegistration = false;
-                    Debug.Log("Denied custom activation registration from " + provider.Title + " for " + goFlatModelName + " | " + existingActivation.Provider.Title + " has higher load priority");
-                }
-            }
-            if (allowRegistration) {
-=======
             CustomModActivation existingActivation;
             if (customModActivations.TryGetValue(goFlatModelName, out existingActivation) && existingActivation.Provider.LoadPriority > provider.LoadPriority) {
                 Debug.Log("Denied custom activation registration from " + provider.Title + " for " + goFlatModelName + " | " + existingActivation.Provider.Title + " has higher load priority");
             } else {
->>>>>>> 4e23d6e1
                 customModActivations[goFlatModelName] = new CustomModActivation(customActivation, activationDistance, provider);
             }
         }
