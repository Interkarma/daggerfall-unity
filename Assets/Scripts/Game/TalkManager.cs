--- conflicted
+++ resolved
@@ -738,40 +738,7 @@
 
         public string GetAnswerAboutQuestTopic(TalkManager.ListItem listItem)
         {
-<<<<<<< HEAD
            return expandRandomTextRecord(7278);
-=======
-            if (dictQuestInfo.ContainsKey(listItem.questID))
-            {
-                if (dictQuestInfo[listItem.questID].resourceInfo.ContainsKey(listItem.caption))
-                {
-                    List<TextFile.Token[]> answers = dictQuestInfo[listItem.questID].resourceInfo[listItem.caption].answers;
-                    int randomNumAnswer = UnityEngine.Random.Range(0, answers.Count);
-
-                    // cloning important here: we want to evaluate every time the answer is created so altering macros are re-expanded correctly
-                    // e.g. Missing Prince quest allows player to ask for dungeon and there is a "%di" macro that needs to be re-evaluated
-                    // to correctly show current direction to dungeon (when in different towns it is likely to be different)
-                    TextFile.Token[] tokens = (TextFile.Token[])answers[randomNumAnswer].Clone();
-
-                    // expand tokens and reveal dialog-linked resources
-                    QuestMacroHelper macroHelper = new QuestMacroHelper();
-                    macroHelper.ExpandQuestMessage(GameManager.Instance.QuestMachine.GetQuest(listItem.questID), ref tokens, true);
-
-                    // create return string from expanded tokens
-                    string returnString = "";
-                    for (int i = 0; i < tokens.Length; i++)
-                    {
-                        string textFragment = tokens[i].text;
-                        if (textFragment.Length > 0 && i < textFragment.Length)
-                            returnString += textFragment;
-                        else
-                            returnString += " ";
-                    }
-                    return returnString;
-                }
-            }
-            return "Never mind..."; // error case - should never ever occur
->>>>>>> d65f51d6
         }
 
         public void AddQuestTopicWithInfoAndRumors(ulong questID, string resourceName, QuestInfoResourceType resourceType, List<TextFile.Token[]> anyInfoAnswers, List<TextFile.Token[]> rumorsAnswers)
@@ -1318,10 +1285,22 @@
             // to correctly show current direction to dungeon (when in different towns it is likely to be different)
             TextFile.Token[] tokens = (TextFile.Token[])answers[randomNumAnswer].Clone();
 
+            // expand tokens and reveal dialog-linked resources
             QuestMacroHelper macroHelper = new QuestMacroHelper();
-            macroHelper.ExpandQuestMessage(GameManager.Instance.QuestMachine.GetQuest(questID), ref tokens);
-
-            return tokens[0].text;
+            macroHelper.ExpandQuestMessage(GameManager.Instance.QuestMachine.GetQuest(questID), ref tokens, true);
+
+            // create return string from expanded tokens
+            string returnString = "";
+            for (int i = 0; i < tokens.Length; i++)
+            {
+                string textFragment = tokens[i].text;
+                if (textFragment.Length > 0 && i < textFragment.Length)
+                    returnString += textFragment;
+                else
+                    returnString += " ";
+            }
+            return returnString;
+
         }
 
 
