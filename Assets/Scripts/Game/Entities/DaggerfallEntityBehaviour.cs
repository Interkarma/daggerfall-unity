﻿// Project:         Daggerfall Tools For Unity
// Copyright:       Copyright (C) 2009-2016 Daggerfall Workshop
// Web Site:        http://www.dfworkshop.net
// License:         MIT License (http://www.opensource.org/licenses/mit-license.php)
// Source Code:     https://github.com/Interkarma/daggerfall-unity
// Original Author: Gavin Clayton (interkarma@dfworkshop.net)
// Contributors:    
// 
// Notes:
//

using UnityEngine;
using System;
using System.Collections;
using System.Collections.Generic;
using DaggerfallConnect;
using DaggerfallConnect.Arena2;
using DaggerfallWorkshop.Game.Formulas;
using DaggerfallWorkshop.Game.Player;

namespace DaggerfallWorkshop.Game.Entity
{
    /// <summary>
    /// Hosts DaggerfallEntity for living GameObjects.
    /// </summary>
    public class DaggerfallEntityBehaviour : MonoBehaviour
    {
        #region Fields

        public EntityTypes EntityType = EntityTypes.None;

        EntityTypes lastEntityType = EntityTypes.None;
        DaggerfallEntity entity = null;

        private int lastGameMinute = -1;
        PlayerMotor playerMotor = null;

        // Fatigue loss per in-game minute
        private int DefaultFatigueLoss = 11;        // According to DF Chronicles and verified in classic
        //private int ClimbingFatigueLoss = 22;     // According to DF Chronicles
        private int RunningFatigueLoss = 88;        // According to DF Chronicles and verified in classic
        //private int SwimmingFatigueLoss = 44;     // According to DF Chronicles

        private int JumpingFatigueLoss = 11;        // According to DF Chronicles and verified in classic
        private bool CheckedCurrentJump = false;

        private bool gameStarted = false;

        #endregion

        #region Properties

        /// <summary>
        /// Gets entity as PlayerEntity.
        /// </summary>
        public DaggerfallEntity Entity
        {
            get { return entity; }
            set { SetEntityValue(value); }
        }

        #endregion

        #region Unity

        void Start()
        {
            SetEntityType(EntityType);
            playerMotor = GameManager.Instance.PlayerMotor;
        }

        void Update()
        {
            // Change entity type
            if (EntityType != lastEntityType)
            {
                SetEntityType(EntityType);
                lastEntityType = EntityType;
            }

            // Exit when no entity set
            if (Entity == null)
                return;

            // Update entity
            Entity.Update(this);

            if (EntityType == EntityTypes.Player)
            {
                // Wait until game has started and the game time has been set.
                // If the game time is taken before then "30" is returned, which causes an initial player fatigue loss
                // after loading or starting a game with a non-30 minute.
                if (!gameStarted && !GameManager.Instance.StateManager.GameInProgress)
                    return;
                else if (!gameStarted)
                    gameStarted = true;

                // Every game minute, apply fatigue loss to the player
                if (lastGameMinute == -1 && lastGameMinute != DaggerfallUnity.Instance.WorldTime.DaggerfallDateTime.Minute)
                    lastGameMinute = DaggerfallUnity.Instance.WorldTime.DaggerfallDateTime.Minute;
                else if (lastGameMinute != DaggerfallUnity.Instance.WorldTime.DaggerfallDateTime.Minute)
                {
                    lastGameMinute = DaggerfallUnity.Instance.WorldTime.DaggerfallDateTime.Minute;
                    if (playerMotor.IsRunning)
                        Entity.DecreaseFatigue(RunningFatigueLoss);
                    else
                        Entity.DecreaseFatigue(DefaultFatigueLoss);
                }
                // Reduce fatigue when jumping and tally jumping skill
                if (!CheckedCurrentJump && playerMotor.IsJumping)
                {
                    Entity.DecreaseFatigue(JumpingFatigueLoss);
                    Entity.TallySkill((short)Skills.Jumping, 1);
                    CheckedCurrentJump = true;
                }
<<<<<<< HEAD
                // Reset jump fatigue check when grounded
=======
                // Reset jump fatigue check when finished jumping
>>>>>>> 2d13a5d1
                if (CheckedCurrentJump && !playerMotor.IsJumping)
                {
                    CheckedCurrentJump = false;
                }
            }
        }

        #endregion

        #region Private Methods

        void SetEntityType(EntityTypes type)
        {
            switch(type)
            {
                case EntityTypes.None:
                    Entity = null;
                    break;
                case EntityTypes.Player:
                    Entity = new PlayerEntity();
                    break;
            }

            lastEntityType = type;

            if (Entity != null)
                Entity.SetEntityDefaults();
        }

        void SetEntityValue(DaggerfallEntity value)
        {
            RaiseOnSetEntityHandler(entity, value);
            entity = value;
        }

        #endregion

        #region Events

        public delegate void OnSetEntityHandler(DaggerfallEntity oldEntity, DaggerfallEntity newEntity);
        public event OnSetEntityHandler OnSetEntity;
        void RaiseOnSetEntityHandler(DaggerfallEntity oldEntity, DaggerfallEntity newEntity)
        {
            if (OnSetEntity != null)
                OnSetEntity(oldEntity, newEntity);
        }

        #endregion
    }
}<|MERGE_RESOLUTION|>--- conflicted
+++ resolved
@@ -113,11 +113,8 @@
                     Entity.TallySkill((short)Skills.Jumping, 1);
                     CheckedCurrentJump = true;
                 }
-<<<<<<< HEAD
+
                 // Reset jump fatigue check when grounded
-=======
-                // Reset jump fatigue check when finished jumping
->>>>>>> 2d13a5d1
                 if (CheckedCurrentJump && !playerMotor.IsJumping)
                 {
                     CheckedCurrentJump = false;
