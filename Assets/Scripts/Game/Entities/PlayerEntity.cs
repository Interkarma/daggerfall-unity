// Project:         Daggerfall Tools For Unity
// Copyright:       Copyright (C) 2009-2018 Daggerfall Workshop
// Web Site:        http://www.dfworkshop.net
// License:         MIT License (http://www.opensource.org/licenses/mit-license.php)
// Source Code:     https://github.com/Interkarma/daggerfall-unity
// Original Author: Gavin Clayton (interkarma@dfworkshop.net)
// Contributors:    Numidium
// 
// Notes:
//

using System.Collections.Generic;
using DaggerfallConnect;
using DaggerfallConnect.Arena2;
using DaggerfallConnect.Save;
using DaggerfallWorkshop.Game.Banking;
using DaggerfallWorkshop.Game.Formulas;
using DaggerfallWorkshop.Game.Items;
using DaggerfallWorkshop.Game.Player;
using DaggerfallWorkshop.Game.UserInterfaceWindows;
using DaggerfallWorkshop.Game.Utility;
using DaggerfallWorkshop.Utility;
using UnityEngine;
using System;
using DaggerfallWorkshop.Game.Serialization;
using DaggerfallWorkshop.Game.Guilds;

namespace DaggerfallWorkshop.Game.Entity
{
    /// <summary>
    /// Implements DaggerfallEntity with properties specific to a Player.
    /// </summary>
    public class PlayerEntity : DaggerfallEntity
    {
        #region Fields

        bool godMode = false;
        bool noTargetMode = false;
        bool preventEnemySpawns = false;
        bool preventNormalizingReputations = false;
        bool isResting = false;

        const int testPlayerLevel = 1;
        const string testPlayerName = "Nameless";

        protected RaceTemplate raceTemplate;
        protected int faceIndex;
        protected PlayerReflexes reflexes;
        protected ItemCollection wagonItems = new ItemCollection();
        protected ItemCollection otherItems = new ItemCollection();
        protected DaggerfallUnityItem lightSource;
        protected int goldPieces = 0;
        protected PersistentFactionData factionData = new PersistentFactionData();
        protected PersistentGlobalVars globalVars = new PersistentGlobalVars();
        protected PlayerNotebook notebook = new PlayerNotebook();

        protected short[] skillUses;
        protected uint skillsRaisedThisLevel1 = 0;
        protected uint skillsRaisedThisLevel2 = 0;
        protected uint timeOfLastSkillIncreaseCheck = 0;
        protected uint timeOfLastSkillTraining = 0;

        protected uint timeOfLastStealthCheck = 0;

        protected int startingLevelUpSkillSum = 0;
        protected int currentLevelUpSkillSum = 0;
        protected bool readyToLevelUp = false;

        protected short[] sGroupReputations = new short[5];

        protected int biographyResistDiseaseMod = 0;
        protected int biographyResistMagicMod = 0;
        protected int biographyAvoidHitMod = 0;
        protected int biographyResistPoisonMod = 0;
        protected int biographyFatigueMod = 0;
        protected int biographyReactionMod = 0;

        protected uint timeForThievesGuildLetter = 0;
        protected uint timeForDarkBrotherhoodLetter = 0;
        protected int thievesGuildRequirementTally = 0;
        protected int darkBrotherhoodRequirementTally = 0;
        private const int InviteSent = 100;

        protected uint timeToBecomeVampireOrWerebeast = 0;
        protected uint lastTimePlayerAteOrDrankAtTavern = 0;

        protected RegionDataRecord[] regionData = new RegionDataRecord[62];

        protected Crimes crimeCommitted = 0;
        protected bool haveShownSurrenderToGuardsDialogue = false;
        protected bool arrested = false;
        protected short halfOfLegalRepPlayerLostFromCrime = 0;

        private List<RoomRental_v1> rentedRooms = new List<RoomRental_v1>();

        // Fatigue loss per in-game minute
        public const int DefaultFatigueLoss = 11;
        public const int ClimbingFatigueLoss = 22;
        public const int RunningFatigueLoss = 88;
        public const int SwimmingFatigueLoss = 44;
        public const int JumpingFatigueLoss = 11;

        private float classicUpdateTimer = 0f;
        public const float ClassicUpdateInterval = 0.0625f; // Update every 1/16 of a second. An approximation of classic's update loop, which varies with framerate.
        private int breathUpdateTally = 0;
<<<<<<< HEAD
        private int runningTallyCounter = 0;
=======
        private float guardsArriveCountdown = 0;
        DaggerfallLocation guardsArriveCountdownLocation;
>>>>>>> 3da2e36a

        private bool CheckedCurrentJump = false;

        PlayerMotor playerMotor = null;
        ClimbingMotor climbingMotor = null;
        protected uint lastGameMinutes = 0;         // Being tracked in order to perform updates based on changes in the current game minute
        private bool gameStarted = false;
        bool displayingExhaustedPopup = false;

        #endregion

        #region Properties

        public bool GodMode { get { return godMode; } set { godMode = value; } }
        public bool NoTargetMode { get { return noTargetMode; } set { noTargetMode = value; } }
        public bool PreventEnemySpawns { get { return preventEnemySpawns; } set { preventEnemySpawns = value; } }
        public bool PreventNormalizingReputations { get { return preventNormalizingReputations; } set { preventNormalizingReputations = value; } }
        public bool IsResting { get { return isResting; } set { isResting = value; } }
        public Races Race { get { return (Races)RaceTemplate.ID; } }
        public RaceTemplate RaceTemplate { get { return raceTemplate; } set { raceTemplate = value; } }
        public int FaceIndex { get { return faceIndex; } set { faceIndex = value; } }
        public PlayerReflexes Reflexes { get { return reflexes; } set { reflexes = value; } }
        public ItemCollection WagonItems { get { return wagonItems; } set { wagonItems.ReplaceAll(value); } }
        public ItemCollection OtherItems { get { return otherItems; } set { otherItems.ReplaceAll(value); } }
        public DaggerfallUnityItem LightSource { get { return lightSource; } set { lightSource = value; } }
        public int GoldPieces { get { return goldPieces; } set { goldPieces = value; } }
        public PersistentFactionData FactionData { get { return factionData; } }
        public PersistentGlobalVars GlobalVars { get { return globalVars; } }
        public PlayerNotebook Notebook { get { return notebook; } }
        public short[] SkillUses { get { return skillUses; } set { skillUses = value; } }
        public uint TimeOfLastSkillIncreaseCheck { get { return timeOfLastSkillIncreaseCheck; } set { timeOfLastSkillIncreaseCheck = value; } }
        public uint TimeOfLastSkillTraining { get { return timeOfLastSkillTraining; } set { timeOfLastSkillTraining = value; } }
        public uint TimeOfLastStealthCheck { get { return timeOfLastStealthCheck; } set { timeOfLastStealthCheck = value; } }
        public int StartingLevelUpSkillSum { get { return startingLevelUpSkillSum; } set { startingLevelUpSkillSum = value; } }
        public int CurrentLevelUpSkillSum { get { return currentLevelUpSkillSum; } }
        public bool ReadyToLevelUp { get { return readyToLevelUp; } set { readyToLevelUp = value; } }
        public short[] SGroupReputations { get { return sGroupReputations; } set { sGroupReputations = value; } }
        public int BiographyResistDiseaseMod { get { return biographyResistDiseaseMod; } set { biographyResistDiseaseMod = value; } }
        public int BiographyResistMagicMod { get { return biographyResistMagicMod; } set { biographyResistMagicMod = value; } }
        public int BiographyAvoidHitMod { get { return biographyAvoidHitMod; } set { biographyAvoidHitMod = value; } }
        public int BiographyResistPoisonMod { get { return biographyResistPoisonMod; } set { biographyResistPoisonMod = value; } }
        public int BiographyFatigueMod { get { return biographyFatigueMod; } set { biographyFatigueMod = value; } }
        public int BiographyReactionMod { get { return biographyReactionMod; } set { biographyReactionMod = value; } }
        public uint TimeForThievesGuildLetter { get { return timeForThievesGuildLetter; } set { timeForThievesGuildLetter = value; } }
        public uint TimeForDarkBrotherhoodLetter { get { return timeForDarkBrotherhoodLetter; } set { timeForDarkBrotherhoodLetter = value; } }
        public int ThievesGuildRequirementTally { get { return thievesGuildRequirementTally; } set { thievesGuildRequirementTally = value; } }
        public int DarkBrotherhoodRequirementTally { get { return darkBrotherhoodRequirementTally; } set { darkBrotherhoodRequirementTally = value; } }
        public uint TimeToBecomeVampireOrWerebeast { get { return timeToBecomeVampireOrWerebeast; } set { timeToBecomeVampireOrWerebeast = value; } }
        public uint LastTimePlayerAteOrDrankAtTavern { get { return lastTimePlayerAteOrDrankAtTavern; } set { lastTimePlayerAteOrDrankAtTavern = value; } }
        public float CarriedWeight { get { return Items.GetWeight() + ((float)goldPieces / DaggerfallBankManager.gold1kg); } }
        public float WagonWeight { get { return WagonItems.GetWeight(); } }
        public RegionDataRecord[] RegionData { get { return regionData; } set { regionData = value; } }
        public uint LastGameMinutes { get { return lastGameMinutes; } set { lastGameMinutes = value; } }
        public List<RoomRental_v1> RentedRooms { get { return rentedRooms; } set { rentedRooms = value; } }
        public Crimes CrimeCommitted { get { return crimeCommitted; } set { crimeCommitted = value; } }
        public bool HaveShownSurrenderToGuardsDialogue { get { return haveShownSurrenderToGuardsDialogue; } set { haveShownSurrenderToGuardsDialogue = value; } }
        public bool Arrested { get { return arrested; } set { arrested = value; } }
        public bool IsInBeastForm { get; set; }
        public List<string> BackStory { get; set; }

        #endregion

        #region Constructors

        public PlayerEntity(DaggerfallEntityBehaviour entityBehaviour)
            : base(entityBehaviour)
        {
            StartGameBehaviour.OnNewGame += StartGameBehaviour_OnNewGame;
            OnExhausted += PlayerEntity_OnExhausted;
        }

        #endregion

        #region Public Methods

        public RoomRental_v1 GetRentedRoom(int mapId, int buildingKey)
        {
            foreach (RoomRental_v1 room in rentedRooms)
                if (room.mapID == mapId && room.buildingKey == buildingKey)
                    return room;

            return null;
        }

        public List<RoomRental_v1> GetRentedRooms(int mapId)
        {
            return rentedRooms.FindAll(r => r.mapID == mapId);
        }

        public void RemoveExpiredRentedRooms()
        {
            rentedRooms.RemoveAll(r => {
                if (GetRemainingHours(r) < 1) {
                    SaveLoadManager.StateManager.RemovePermanentScene(DaggerfallInterior.GetSceneName(r.mapID, r.buildingKey));
                    return true;
                } else
                    return false;
            });
        }

        public static int GetRemainingHours(RoomRental_v1 room)
        {
            if (room == null)
                return -1;

            double remainingSecs = (double)(room.expiryTime - DaggerfallUnity.Instance.WorldTime.Now.ToSeconds());
            return (int)Math.Ceiling((remainingSecs / DaggerfallDateTime.SecondsPerHour));
        }

        public override void Update(DaggerfallEntityBehaviour sender)
        {
            if (SaveLoadManager.Instance.LoadInProgress)
                return;

            if (CurrentHealth <= 0)
                return;

            bool classicUpdate = false;

            if (classicUpdateTimer < ClassicUpdateInterval)
                classicUpdateTimer += Time.deltaTime;
            else
            {
                classicUpdateTimer = 0;
                classicUpdate = true;
            }

            if (guardsArriveCountdown > 0)
            {
                guardsArriveCountdown -= Time.deltaTime;
                if (guardsArriveCountdown <= 0 && guardsArriveCountdownLocation == GameManager.Instance.StreamingWorld.CurrentPlayerLocationObject)
                    SpawnCityGuards(true);
            }

            if (playerMotor == null)
                playerMotor = GameManager.Instance.PlayerMotor;
            if (climbingMotor == null)
                climbingMotor = GameManager.Instance.ClimbingMotor;

            uint gameMinutes = DaggerfallUnity.Instance.WorldTime.DaggerfallDateTime.ToClassicDaggerfallTime();
            // Wait until game has started and the game time has been set.
            // If the game time is taken before then "30" is returned, which causes an initial player fatigue loss
            // after loading or starting a game with a non-30 minute.
            if (!gameStarted && !GameManager.Instance.StateManager.GameInProgress)
                return;
            else if (!gameStarted)
                gameStarted = true;
            if (playerMotor != null)
            {
                // Apply per-minute events
                if (lastGameMinutes != gameMinutes)
                {
                    // Apply fatigue loss to the player
                    int amount = DefaultFatigueLoss;
                    if (climbingMotor != null && climbingMotor.IsClimbing)
                        amount = ClimbingFatigueLoss;
                    else if (playerMotor.IsRunning)
                        amount = RunningFatigueLoss;
                    else if (GameManager.Instance.PlayerEnterExit.IsPlayerSwimming)
                    {
                        if (Race != Races.Argonian && UnityEngine.Random.Range(1, 100 + 1) > Skills.GetLiveSkillValue(DFCareer.Skills.Swimming))
                            amount = SwimmingFatigueLoss;
                        TallySkill(DFCareer.Skills.Swimming, 1);
                    }

                    DecreaseFatigue(amount);

                    // Make magically-created items that have expired disappear
                    items.RemoveExpiredItems();
                }

                // Handle events that are called by classic's update loop
                if (classicUpdate)
                {
                    // Tally running skill. Running tallies so quickly in classic that it might be a bug or oversight.
                    // Here we use a rate of 1/4 that observed for classic.
                    if (playerMotor.IsRunning && !playerMotor.IsRiding)
                    {
                        if (runningTallyCounter == 3)
                        {
                            TallySkill(DFCareer.Skills.Running, 1);
                            runningTallyCounter = 0;
                        }
                        else
                            runningTallyCounter++;
                    }

                    // Handle breath when underwater and not water breathing
                    if (GameManager.Instance.PlayerEnterExit.IsPlayerSubmerged && !GameManager.Instance.PlayerEntity.IsWaterBreathing)
                    {
                        if (currentBreath == 0)
                        {
                            currentBreath = GameManager.Instance.GuildManager.DeepBreath(MaxBreath);
                        }
                        if (breathUpdateTally > 18)
                        {
                            --currentBreath;
                            if (Race == Races.Argonian && (UnityEngine.Random.Range(0, 2) == 1))
                                ++currentBreath;
                            breathUpdateTally = 0;
                        }
                        else
                            ++breathUpdateTally;

                        if (currentBreath <= 0)
                            SetHealth(0);
                    }
                    else
                        currentBreath = 0;
                }

                // Reduce fatigue when jumping and tally jumping skill
                if (!CheckedCurrentJump && playerMotor.IsJumping)
                {
                    DecreaseFatigue(JumpingFatigueLoss);
                    TallySkill(DFCareer.Skills.Jumping, 1);
                    CheckedCurrentJump = true;
                }

                // Reset jump fatigue check when grounded
                if (CheckedCurrentJump && !playerMotor.IsJumping)
                {
                    CheckedCurrentJump = false;
                }
            }

            // Adjust regional prices and update climate weathers and diseases whenever the date has changed.
            uint lastDay = lastGameMinutes / 1440;
            uint currentDay = gameMinutes / 1440;
            int daysPast = (int)(currentDay - lastDay);

            if (daysPast > 0)
            {
                FormulaHelper.UpdateRegionalPrices(ref regionData, daysPast);
                GameManager.Instance.WeatherManager.SetClimateWeathers();
                GameManager.Instance.WeatherManager.UpdateWeatherFromClimateArray = true;
                RemoveExpiredRentedRooms();
            }

            // Normalize legal reputation and update faction power and regional conditions every certain number of days
            uint minutesPassed = gameMinutes - lastGameMinutes;
            for (int i = 0; i < minutesPassed; ++i)
            {
                // Normalize legal reputations towards 0
                if (((i + lastGameMinutes) % 161280) == 0 && !preventNormalizingReputations) // 112 days
                    NormalizeReputations();

                // Update faction powers
                if (((i + lastGameMinutes) % 10080) == 0) // 7 days
                    RegionPowerAndConditionsUpdate(false);

                // Update regional conditions
                // In classic this version of the function is called within the conditional for the above, when both
                // (i + lastGameMinutes) % 10080) == 0 and (i + lastGameMinutes) % 54720) == 0) are true, or every 266 days.
                // I'm pretty sure it was supposed to be every 38 days.
                if (((i + lastGameMinutes) % 54720) == 0) // 38 days
                {
                    RegionPowerAndConditionsUpdate(true);
                    // GetVampireOrWerecreatureQuest(); Non-cure quest
                }

                // TODO: Get vampire/werecreature quest
                //if (((i + lastGameMinutes) % 120960) == 0) // 84 days
                //    GetVampireOrWerecreatureQuest(); cure quest
            }

            // TODO: Right now enemy spawns are only prevented when time has been raised for
            // fast travel. They should later be prevented when time has been raised for
            // turning into vampire
            // Classic also prevents enemy spawns during loitering,
            // but this seems counterintuitive so it's not implemented in DF Unity for now
            if (!preventEnemySpawns)
            {
                bool updatedGuards = false;

                for (uint l = 0; l < (gameMinutes - lastGameMinutes); ++l)
                {
                    // Catch up time and break if something spawns
                    if (IntermittentEnemySpawn(l + lastGameMinutes + 1))
                        break;

                    // Confirm regionData is available
                    if (regionData == null || regionData.Length == 0)
                        break;

                    // Handle guards appearing for low-legal rep player
                    int regionIndex = GameManager.Instance.PlayerGPS.CurrentRegionIndex;
                    if (regionData[regionIndex].LegalRep < -10 && UnityEngine.Random.Range(1, 101) < 5)
                    {
                        crimeCommitted = Crimes.Criminal_Conspiracy;
                        SpawnCityGuards(false);
                    }

                    // Handle guards appearing for banished player
                    if ((regionData[regionIndex].SeverePunishmentFlags & 1) != 0 && UnityEngine.Random.Range(1, 101) < 10)
                    {
                        crimeCommitted = Crimes.Criminal_Conspiracy;
                        SpawnCityGuards(false);
                    }

                    // If enemy guards have been spawned, any new NPC guards should be made into enemyMobiles
                    if (!updatedGuards)
                        MakeNPCGuardsIntoEnemiesIfGuardsSpawned();

                    updatedGuards = true;
                }
            }

            lastGameMinutes = gameMinutes;

            // Allow enemy spawns again if they have been disabled
            if (preventEnemySpawns)
                preventEnemySpawns = false;

            // Allow normalizing reputations again if it was disabled
            if (preventNormalizingReputations)
                preventNormalizingReputations = false;

            // Reset isResting flag. If still resting DaggerfallRestWindow will set it to true again for the next update.
            if (isResting)
                isResting = false;

            HandleStartingCrimeGuildQuests();

            // Reset surrender to guards dialogue if no guards are nearby
            if (haveShownSurrenderToGuardsDialogue && GameManager.Instance.HowManyEnemiesOfType(MobileTypes.Knight_CityWatch, true) == 0)
            {
                haveShownSurrenderToGuardsDialogue = false;
            }
        }

        public bool IntermittentEnemySpawn(uint Minutes)
        {
            // Define minimum distance from player based on spawn locations
            const int minDungeonDistance = 8;
            const int minLocationDistance = 10;
            const int minWildernessDistance = 10;

            //TODO: if (InOutsideWater)
            //          return;

            // Do not allow spawns if not enough time has passed or spawns are suppressed for any reason
            // Note - should not need the preventEnemySpawns check here as IntermittentEnemySpawn() is only called by Update() !preventEnemySpawns
            bool timeForSpawn = ((Minutes / 12) % 12) == 0;
            if (!timeForSpawn || preventEnemySpawns)
                return false;

            // Spawns when player is outside
            if (!GameManager.Instance.PlayerEnterExit.IsPlayerInside)
            {
                uint timeOfDay = Minutes % 1440; // 1440 minutes in a day
                if (GameManager.Instance.PlayerGPS.IsPlayerInLocationRect)
                {
                    if (timeOfDay < 360 || timeOfDay > 1080)
                    {
                        // In a location area at night
                        if (UnityEngine.Random.Range(0, 24) == 0)
                        {
                            GameObjectHelper.CreateFoeSpawner(true, RandomEncounters.ChooseRandomEnemy(false), 1, minLocationDistance);
                            return true;
                        }
                    }
                }
                else
                {
                    if (timeOfDay >= 360 && timeOfDay <= 1080)
                    {
                        // Wilderness during day
                        if (UnityEngine.Random.Range(0, 36) != 0)
                            return false;
                    }
                    else
                    {
                        // Wilderness at night
                        if (UnityEngine.Random.Range(0, 24) != 0)
                            return false;
                    }

                    GameObjectHelper.CreateFoeSpawner(true, RandomEncounters.ChooseRandomEnemy(false), 1, minWildernessDistance);
                    return true;
                }
            }

            // Spawns when player is inside
            if (GameManager.Instance.PlayerEnterExit.IsPlayerInside)
            {
                // Spawns when player is inside a dungeon
                if (GameManager.Instance.PlayerEnterExit.IsPlayerInsideDungeon)
                {
                    if (isResting)
                    {
                        if (UnityEngine.Random.Range(0, 43) == 0) // Normally (0, 36) - making spawns ~20% less for rested dungeons
                        {
                            // TODO: Not sure how enemy type is chosen here.
                            GameObjectHelper.CreateFoeSpawner(false, RandomEncounters.ChooseRandomEnemy(false), 1, minDungeonDistance);
                            return true;
                        }
                    }
                }
            }

            return false;
        }

        // Recreation of guard spawning based on classic
        public void SpawnCityGuards(bool immediateSpawn)
        {
            // Only spawn if player is not in a dungeon, and if there are 10 or fewer existing guards
            if (!GameManager.Instance.PlayerEnterExit.IsPlayerInsideDungeon && GameManager.Instance.HowManyEnemiesOfType(MobileTypes.Knight_CityWatch) <= 10)
            {
                DaggerfallLocation dfLocation = GameManager.Instance.StreamingWorld.CurrentPlayerLocationObject;
                PopulationManager populationManager = dfLocation.GetComponent<PopulationManager>();
                if (populationManager == null)
                    return;

                // If immediateSpawn, then guards will be created without any countdown
                if (immediateSpawn)
                {
                    int guardsSpawnedFromNPCs = 0;
                    // Try to spawn guards from nearby NPCs. This has the benefits that the spawn position will be valid,
                    // and that guards will tend to appear from the more crowded areas and not from nothing.
                    // Note: Classic disables the NPC that the guard is spawned from. Classic guards do not spawn looking at the player.
                    for (int i = 0; i < populationManager.PopulationPool.Count; i++)
                    {
                        if (!populationManager.PopulationPool[i].npc.isActiveAndEnabled)
                            continue;

                        Vector3 directionToMobile = populationManager.PopulationPool[i].npc.Motor.transform.position - GameManager.Instance.PlayerMotor.transform.position;
                        float distance = directionToMobile.magnitude;

                        // Spawn from guard mobile NPCs first
                        if (populationManager.PopulationPool[i].npc.Billboard.IsUsingGuardTexture)
                        {
                            SpawnCityGuard(populationManager.PopulationPool[i].npc.transform.position, populationManager.PopulationPool[i].npc.transform.forward);
                            populationManager.PopulationPool[i].npc.gameObject.SetActive(false);
                            // Count those within classic npc range as spawned from NPCs, to mimic classic behavior
                            if (distance <= 77.5f)
                                ++guardsSpawnedFromNPCs;
                        }
                        // Next try non-guards
                        else if (distance <= 77.5f && Vector3.Angle(directionToMobile, GameManager.Instance.PlayerMotor.transform.forward) >= 105.469
                            && UnityEngine.Random.Range(0, 4) == 0)
                        {
                            SpawnCityGuard(populationManager.PopulationPool[i].npc.transform.position, populationManager.PopulationPool[i].npc.transform.forward);
                            ++guardsSpawnedFromNPCs;
                        }
                    }

                    // If no guards spawned from nearby NPCs, spawn randomly with a foeSpawner
                    if (guardsSpawnedFromNPCs == 0)
                    {
                        GameObjectHelper.CreateFoeSpawner(true, MobileTypes.Knight_CityWatch, UnityEngine.Random.Range(2, 5 + 1), 12.8f, 51.2f);
                    }
                }
                else
                // Spawn guards if player seen by an NPC
                {
                    bool seen = false;
                    bool seenByGuard = false;
                    for (int i = 0; i < populationManager.PopulationPool.Count; i++)
                    {
                        if (!populationManager.PopulationPool[i].npc.isActiveAndEnabled)
                            continue;

                        Vector3 toPlayer = GameManager.Instance.PlayerMotor.transform.position - populationManager.PopulationPool[i].npc.Motor.transform.position;
                        if (toPlayer.magnitude <= 77.5f && Vector3.Angle(toPlayer, populationManager.PopulationPool[i].npc.Motor.transform.forward) <= 95)
                        {
                            // Check if line of sight to target
                            RaycastHit hit;

                            // Set origin of ray to approximate eye position
                            Vector3 eyePos = populationManager.PopulationPool[i].npc.Motor.transform.position;
                            eyePos.y += .7f;

                            // Set destination to the player's approximate eye position
                            CharacterController controller = GameManager.Instance.PlayerEntityBehaviour.transform.GetComponent<CharacterController>();
                            Vector3 playerEyePos = GameManager.Instance.PlayerMotor.transform.position;
                            playerEyePos.y += controller.height / 3;

                            // Check if npc sees player
                            Vector3 eyeToTarget = playerEyePos - eyePos;
                            Ray ray = new Ray(eyePos, eyeToTarget.normalized);
                            if (Physics.Raycast(ray, out hit, 77.5f))
                            {
                                // Check if hit was player
                                DaggerfallEntityBehaviour entity = hit.transform.gameObject.GetComponent<DaggerfallEntityBehaviour>();
                                if (entity == GameManager.Instance.PlayerEntityBehaviour)
                                    seen = true;
                                if (populationManager.PopulationPool[i].npc.Billboard.IsUsingGuardTexture)
                                    seenByGuard = true;
                            }
                        }

                        if (seenByGuard)
                        {
                            SpawnCityGuard(populationManager.PopulationPool[i].npc.transform.position, populationManager.PopulationPool[i].npc.transform.forward);
                            populationManager.PopulationPool[i].npc.gameObject.SetActive(false);
                        }
                    }

                    // Player seen by a non-guard NPC but not by any guard NPCs. Start a countdown until guards arrive.
                    if (!seenByGuard && seen)
                    {
                        guardsArriveCountdown = UnityEngine.Random.Range(5, 11);
                        // Also track location so guards don't appear if player leaves during countdown
                        guardsArriveCountdownLocation = dfLocation;
                    }
                }
            }
        }

        void SpawnCityGuard(Vector3 position, Vector3 direction)
        {
            GameObject[] cityWatch = GameObjectHelper.CreateFoeGameObjects(position, MobileTypes.Knight_CityWatch, 1);
            if (GameManager.Instance.PlayerEnterExit.IsPlayerInsideBuilding)
                cityWatch[0].transform.parent = GameManager.Instance.PlayerEnterExit.Interior.transform;
            else if (GameManager.Instance.PlayerGPS.IsPlayerInLocationRect)
                cityWatch[0].transform.parent = GameManager.Instance.StreamingWorld.CurrentPlayerLocationObject.transform;
            cityWatch[0].transform.LookAt(direction);
            EnemyMotor enemyMotor = cityWatch[0].GetComponent<EnemyMotor>();
            enemyMotor.MakeEnemyHostileToAttacker(GameManager.Instance.PlayerEntityBehaviour);
            cityWatch[0].SetActive(true);
        }

        void MakeNPCGuardsIntoEnemiesIfGuardsSpawned()
        {
            if (GameManager.Instance.HowManyEnemiesOfType(MobileTypes.Knight_CityWatch) > 0)
            {
                DaggerfallLocation dfLocation = GameManager.Instance.StreamingWorld.CurrentPlayerLocationObject;
                PopulationManager populationManager = dfLocation.GetComponent<PopulationManager>();
                if (populationManager == null)
                    return;

                for (int i = 0; i < populationManager.PopulationPool.Count; i++)
                {
                    if (!populationManager.PopulationPool[i].npc.isActiveAndEnabled)
                        continue;

                    // Spawn from guard mobile NPCs
                    if (populationManager.PopulationPool[i].npc.Billboard.IsUsingGuardTexture)
                    {
                        SpawnCityGuard(populationManager.PopulationPool[i].npc.transform.position, populationManager.PopulationPool[i].npc.transform.forward);
                        populationManager.PopulationPool[i].npc.gameObject.SetActive(false);
                    }
                }
            }
        }

        /// <summary>
        /// Resets entity to initial state.
        /// </summary>
        public void Reset()
        {
            equipTable.Clear();
            items.Clear();
            wagonItems.Clear();
            otherItems.Clear();
            lightSource = null;
            spellbook.Clear();
            factionData.Reset();
            globalVars.Reset();
            notebook.Clear();
            SetEntityDefaults();
            startingLevelUpSkillSum = 0;
            currentLevelUpSkillSum = 0;
            goldPieces = 0;
            timeOfLastSkillIncreaseCheck = 0;
            timeOfLastSkillTraining = 0;
            rentedRooms.Clear();
            if (skillUses != null)
                System.Array.Clear(skillUses, 0, skillUses.Length);
        }

        /// <summary>
        /// Assigns player entity settings from a character document.
        /// </summary>
        public void AssignCharacter(CharacterDocument character, int level = 1, int maxHealth = 0, bool fillVitals = true)
        {
            if (character == null)
            {
                SetEntityDefaults();
                return;
            }

            this.level = level;
            this.gender = character.gender;
            this.raceTemplate = character.raceTemplate;
            this.career = character.career;
            this.name = character.name;
            this.faceIndex = character.faceIndex;
            this.stats = character.workingStats;
            this.skills = character.workingSkills;
            this.reflexes = character.reflexes;
            this.maxHealth = character.maxHealth;
            this.currentHealth = character.currentHealth;
            this.currentMagicka = character.currentSpellPoints;
            this.sGroupReputations[0] = character.reputationCommoners;
            this.sGroupReputations[1] = character.reputationMerchants;
            this.sGroupReputations[2] = character.reputationScholars;
            this.sGroupReputations[3] = character.reputationNobility;
            this.sGroupReputations[4] = character.reputationUnderworld;
            this.currentFatigue = character.currentFatigue;
            this.skillUses = character.skillUses;
            this.skillsRaisedThisLevel1 = character.skillsRaisedThisLevel1;
            this.skillsRaisedThisLevel2 = character.skillsRaisedThisLevel2;
            this.startingLevelUpSkillSum = character.startingLevelUpSkillSum;
            this.minMetalToHit = (WeaponMaterialTypes)character.minMetalToHit;
            this.armorValues = character.armorValues;
            this.timeToBecomeVampireOrWerebeast = character.timeToBecomeVampireOrWerebeast;
            this.lastTimePlayerAteOrDrankAtTavern = character.lastTimePlayerAteOrDrankAtTavern;
            this.timeOfLastSkillTraining = character.lastTimePlayerBoughtTraining;
            this.timeForThievesGuildLetter = character.timeForThievesGuildLetter;
            this.timeForDarkBrotherhoodLetter = character.timeForDarkBrotherhoodLetter;
            this.darkBrotherhoodRequirementTally = character.darkBrotherhoodRequirementTally;
            this.thievesGuildRequirementTally = character.thievesGuildRequirementTally;

            BackStory = character.backStory;

            if (maxHealth <= 0)
                this.maxHealth = FormulaHelper.RollMaxHealth(level, career.HitPointsPerLevel);
            else
                this.maxHealth = maxHealth;

            if (fillVitals)
                FillVitalSigns();

            timeOfLastSkillIncreaseCheck = DaggerfallUnity.Instance.WorldTime.Now.ToClassicDaggerfallTime();

            DaggerfallUnity.LogMessage("Assigned character " + this.name, true);
        }

        /// <summary>
        /// Assigns character items from classic save tree.
        /// </summary>
        public void AssignItems(SaveTree saveTree)
        {
            // Find character record, should always be a singleton
            CharacterRecord characterRecord = (CharacterRecord)saveTree.FindRecord(RecordTypes.Character);
            if (characterRecord == null)
                return;

            // Find all character-owned items
            List<SaveTreeBaseRecord> itemRecords = saveTree.FindRecords(RecordTypes.Item, characterRecord);

            // Filter for container-based inventory items
            List<SaveTreeBaseRecord> filteredRecords = saveTree.FilterRecordsByParentType(itemRecords, RecordTypes.Container);

            // Add interim Daggerfall Unity items
            foreach (var record in filteredRecords)
            {
                // Get container parent
                ContainerRecord containerRecord = (ContainerRecord)record.Parent;

                // Some (most likely hacked) classic items have 0 or 65535 in image data bitfield
                // Discard these items as they will likely have other bad attributes such as an impossible weight
                // The goal here is just to prevent game from crashing due to bad item data
                if ((record as ItemRecord).ParsedData.image1 == 0 || (record as ItemRecord).ParsedData.image1 == 0xffff)
                    continue;

                // Create item, grabbing trapped soul if needed
                DaggerfallUnityItem newItem = new DaggerfallUnityItem((ItemRecord)record);
                if (newItem.ItemGroup == ItemGroups.MiscItems && newItem.GroupIndex == 1)
                {
                    if (record.Children.Count > 0)
                    {
                        TrappedSoulRecord soulRecord = (TrappedSoulRecord)record.Children[0];
                        newItem.TrappedSoulType = (MobileTypes)soulRecord.RecordRoot.SpriteIndex;
                    }
                    else
                        newItem.TrappedSoulType = MobileTypes.None;
                }

                // Add existence time limit if item is flagged as having been made through the "Create Item" effect
                if (((record as ItemRecord).ParsedData.flags & 0x1000) != 0)
                {
                    newItem.TimeForItemToDisappear = record.RecordRoot.Time;
                }

                // Add to local inventory or wagon
                if (containerRecord.IsWagon)
                    wagonItems.AddItem(newItem);
                else
                    items.AddItem(newItem);

                // Equip to player if equipped in save
                for (int i = 0; i < characterRecord.ParsedData.equippedItems.Length; i++)
                {
                    if (characterRecord.ParsedData.equippedItems[i] == record.RecordRoot.RecordID)
                        equipTable.EquipItem(newItem, true, false);
                }
            }
        }

        /// <summary>
        /// Assigns guild memberships to player from classic save tree.
        /// </summary>
        public void AssignGuildMemberships(SaveTree saveTree)
        {
            // Find character record, should always be a singleton
            CharacterRecord characterRecord = (CharacterRecord)saveTree.FindRecord(RecordTypes.Character);
            if (characterRecord == null)
                return;

            // Find all guild memberships, and add Daggerfall Unity guild memberships
            List<SaveTreeBaseRecord> guildMembershipRecords = saveTree.FindRecords(RecordTypes.GuildMembership, characterRecord);
            GameManager.Instance.GuildManager.ImportMembershipData(guildMembershipRecords);
        }

        /// <summary>
        /// Assigns diseases and poisons to player from classic save tree.
        /// </summary>
        public void AssignDiseasesAndPoisons(SaveTree saveTree)
        {
            // Find character record, should always be a singleton
            CharacterRecord characterRecord = (CharacterRecord)saveTree.FindRecord(RecordTypes.Character);
            if (characterRecord == null)
                return;

            // Find all diseases and poisons
            List<SaveTreeBaseRecord> diseaseAndPoisonRecords = saveTree.FindRecords(RecordTypes.DiseaseOrPoison, characterRecord);

            // Add Daggerfall Unity diseases and poisons
            foreach (var record in diseaseAndPoisonRecords)
            {
                if ((record as DiseaseOrPoisonRecord).ParsedData.ID < 100) // is a disease
                {
                    // TODO: Import classic disease effect and poisons to player effect manager and set properties
                    //DaggerfallDisease_Deprecated newDisease = new DaggerfallDisease_Deprecated((DiseaseOrPoisonRecord)record);
                    //DaggerfallDisease_Deprecated has been removed. Conversion from classic data record, which gets all necessary data, was as follows:
                    //public DaggerfallDisease_Deprecated(DiseaseOrPoisonRecord record)
                    //{
                    //    diseaseType = (Diseases)record.ParsedData.ID;
                    //    if (record.ParsedData.incubationOver == 1)
                    //        incubationOver = true;
                    //    daysOfSymptomsLeft = (byte)record.ParsedData.daysOfSymptomsLeft;
                    //}
                }
            }
        }

        /// <summary>
        /// Assigns default entity settings.
        /// </summary>
        public override void SetEntityDefaults()
        {
            // TODO: Add some bonus points to stats
            career = DaggerfallEntity.GetClassCareerTemplate(ClassCareers.Mage);
            if (career != null)
            {
                raceTemplate = CharacterDocument.GetRaceTemplate(Races.Breton);
                faceIndex = 0;
                reflexes = PlayerReflexes.Average;
                gender = Genders.Male;
                stats.SetPermanentFromCareer(career);
                level = testPlayerLevel;
                maxHealth = FormulaHelper.RollMaxHealth(level, career.HitPointsPerLevel);
                name = testPlayerName;
                stats.SetDefaults();
                skills.SetDefaults();
                FillVitalSigns();
                for (int i = 0; i < ArmorValues.Length; i++)
                {
                    ArmorValues[i] = 100;
                }
            }
        }

        /// <summary>
        /// Sets new health value.
        /// Override for godmode support.
        /// </summary>
        public override int SetHealth(int amount, bool restoreMode = false)
        {
            if (godMode)
                return currentHealth = MaxHealth;

            currentHealth = (restoreMode) ? amount : Mathf.Clamp(amount, 0, MaxHealth);
            if (currentHealth <= 0)
            {
                // Players can have avoid death benefit from guild memberships, leaves them on 10% hp
                if (GameManager.Instance.GuildManager.AvoidDeath())
                    return currentHealth = (int)(MaxHealth * 0.1f);
                else
                    RaiseOnDeathEvent();
            }
            return currentHealth;
        }

        /// <summary>
        /// Sets new fatigue value.
        /// Override for godmode support.
        /// </summary>
        public override int SetFatigue(int amount, bool restoreMode = false)
        {
            if (godMode)
                return currentFatigue = MaxFatigue;
            else
                return base.SetFatigue(amount, restoreMode);
        }

        /// <summary>
        /// Sets new magicka value.
        /// Override for godmode support.
        /// </summary>
        public override int SetMagicka(int amount, bool restoreMode = false)
        {
            if (godMode)
                return currentMagicka = MaxMagicka;
            else
                return base.SetMagicka(amount, restoreMode);
        }

        /// <summary>
        /// Tally skill usage.
        /// </summary>
        public override void TallySkill(DFCareer.Skills skill, short amount)
        {
            int skillId = (int)skill;

            try
            {
                skillUses[skillId] += amount;
                if (skillUses[skillId] > 20000)
                    skillUses[skillId] = 20000;
                else if (skillUses[skillId] < 0)
                {
                    skillUses[skillId] = 0;
                }
            }
            catch (Exception ex)
            {
                string error = string.Format("Caught exception {0} with skillId {1}.", ex.Message, skillId);

                if (skillUses == null || skillUses.Length == 0)
                    error += " skillUses is null or empty.";

                Debug.Log(error);
            }
        }

        /// <summary>
        /// Tally thefts/break-ins and murders for starting Thieves Guild and Dark Brotherhood quests
        /// </summary>
        public void TallyCrimeGuildRequirements(bool thievingCrime, byte amount)
        {
            if (thievingCrime)
            {
                if (timeForThievesGuildLetter == 0 && thievesGuildRequirementTally != InviteSent)
                {
                    // Tally is set to 100 when the Thieves Guild quest line starts
                    thievesGuildRequirementTally += amount;
                    if (thievesGuildRequirementTally >= 10)
                    {
                        uint currentMinutes = DaggerfallUnity.Instance.WorldTime.DaggerfallDateTime.ToClassicDaggerfallTime();
                        timeForThievesGuildLetter = currentMinutes + 4320; // 3 days
                    }
                }
            }
            else // murder
            {
                if (timeForDarkBrotherhoodLetter == 0 && darkBrotherhoodRequirementTally != InviteSent)
                {
                    // Tally is set to 100 when the Dark Brotherhood quest line starts
                    darkBrotherhoodRequirementTally += amount;
                    if (darkBrotherhoodRequirementTally >= 15)
                    {
                        uint currentMinutes = DaggerfallUnity.Instance.WorldTime.DaggerfallDateTime.ToClassicDaggerfallTime();
                        timeForDarkBrotherhoodLetter = currentMinutes + 4320; // 3 days
                    }
                }
            }
        }

        /// <summary>
        /// Returns the amount of gold carried by the player. (gold pieces + letters of credit)
        /// </summary>
        public int GetGoldAmount()
        {
            return goldPieces + items.GetCreditAmount();
        }

        /// <summary>
        /// Deducts the amount of gold specified from the player. (check GoldAmount first)
        /// Gold pieces first if enough, then letters of credit, then gold pieces.
        /// </summary>
        /// <param name="amount">Amount to deduct</param>
        /// <returns>Amount remaining to be paid if not enough funds.</returns>
        public int DeductGoldAmount(int amount)
        {
            if (amount <= goldPieces) {
                goldPieces -= amount;
            } else {
                while (amount > 0)
                {
                    DaggerfallUnityItem loc = items.GetItem(ItemGroups.MiscItems, (int)MiscItems.Letter_of_credit);
                    if (loc == null) {
                        break;
                    } else if (amount <= loc.value) {
                        loc.value -= amount;
                        amount = 0;
                    } else {
                        amount -= loc.value;
                        items.RemoveItem(loc);
                    }
                }

                if (amount > 0) {
                    if (amount <= goldPieces) {
                        goldPieces -= amount;
                    } else {     // Underpaid.
                        amount -= goldPieces;
                        goldPieces = 0;
                        return amount;
                    }
                }
            }
            return 0;
        }

        /// <summary>
        /// Raise skills if conditions are met.
        /// </summary>
        public void RaiseSkills()
        {
            const int youAreNowAMasterOfTextID = 4020;

            DaggerfallDateTime now = DaggerfallUnity.Instance.WorldTime.Now;
            if ((now.ToClassicDaggerfallTime() - timeOfLastSkillIncreaseCheck) <= 360)
                return;

            timeOfLastSkillIncreaseCheck = now.ToClassicDaggerfallTime();

            for (short i = 0; i < skillUses.Length; i++)
            {
                int skillAdvancementMultiplier = DaggerfallSkills.GetAdvancementMultiplier((DFCareer.Skills)i);
                float careerAdvancementMultiplier = Career.AdvancementMultiplier;
                int usesNeededForAdvancement = FormulaHelper.CalculateSkillUsesForAdvancement(skills.GetPermanentSkillValue(i), skillAdvancementMultiplier, careerAdvancementMultiplier, level);
                int reflexesMod = 0x10000 - (((int)reflexes - 2) << 13);
                int calculatedSkillUses = (skillUses[i] * reflexesMod) >> 16;

                if (calculatedSkillUses >= usesNeededForAdvancement)
                {
                    skillUses[i] = 0;

                    if (skills.GetPermanentSkillValue(i) < 100 && (skills.GetPermanentSkillValue(i) < 95 || !AlreadyMasteredASkill()))
                    {
                        skills.SetPermanentSkillValue(i, (short)(skills.GetPermanentSkillValue(i) + 1));
                        SetCurrentLevelUpSkillSum();
                        DaggerfallUI.Instance.PopupMessage(HardStrings.skillImprove.Replace("%s", DaggerfallUnity.Instance.TextProvider.GetSkillName((DFCareer.Skills)i)));
                        if (skills.GetPermanentSkillValue(i) == 100)
                        {
                            List<DFCareer.Skills> primarySkills = GetPrimarySkills();
                            if (primarySkills.Contains((DFCareer.Skills)i))
                            {
                                ITextProvider textProvider = DaggerfallUnity.Instance.TextProvider;
                                TextFile.Token[] tokens;
                                tokens = textProvider.GetRSCTokens(youAreNowAMasterOfTextID);
                                if (tokens != null && tokens.Length > 0)
                                {
                                    DaggerfallMessageBox messageBox = new DaggerfallMessageBox(DaggerfallUI.UIManager);
                                    messageBox.SetTextTokens(tokens);
                                    messageBox.ClickAnywhereToClose = true;
                                    messageBox.ParentPanel.BackgroundColor = Color.clear;
                                    messageBox.Show();
                                }
                                DaggerfallUI.Instance.PlayOneShot(SoundClips.ArenaFanfareLevelUp);
                            }
                        }
                    }
                }
            }

            if (CheckForLevelUp())
                DaggerfallUI.PostMessage(DaggerfallUIMessages.dfuiOpenCharacterSheetWindow);
        }

        /// <summary>
        /// Gets whether the player has already become master of a skill.
        /// </summary>
        public bool AlreadyMasteredASkill()
        {
            bool mastered = false;
            List<DFCareer.Skills> primarySkills = GetPrimarySkills();
            foreach (DFCareer.Skills skill in primarySkills)
            {
                if (skills.GetPermanentSkillValue(skill) == 100)
                {
                    mastered = true;
                    break;
                }
            }

            return mastered;
        }

        /// <summary>
        /// Calculate current sum of skills used for determining player level.
        /// </summary>
        public void SetCurrentLevelUpSkillSum()
        {
            short sum = 0;
            short lowestMajorSkillValue = 0;
            short highestMinorSkillValue = 0;
            List<DaggerfallConnect.DFCareer.Skills> primarySkills = GetPrimarySkills();
            List<DaggerfallConnect.DFCareer.Skills> majorSkills = GetMajorSkills();
            List<DaggerfallConnect.DFCareer.Skills> minorSkills = GetMinorSkills();
            for (int i = 0; i < primarySkills.Count; i++)
            {
                sum += skills.GetPermanentSkillValue(primarySkills[i]);
            }

            for (int i = 0; i < majorSkills.Count; i++)
            {
                short value = skills.GetPermanentSkillValue(majorSkills[i]);
                sum += value;
                if (i == 0)
                    lowestMajorSkillValue = value;
                else if (value < lowestMajorSkillValue)
                    lowestMajorSkillValue = value;
            }

            sum -= lowestMajorSkillValue;

            for (int i = 0; i < minorSkills.Count; i++)
            {
                short value = skills.GetPermanentSkillValue(minorSkills[i]);
                if (i == 0)
                    highestMinorSkillValue = value;
                else if (value > highestMinorSkillValue)
                    highestMinorSkillValue = value;
            }

            sum += highestMinorSkillValue;
            currentLevelUpSkillSum = sum;
        }

        /// <summary>
        /// Estimate the starting sum of skills used for determining player level.
        /// </summary>
        public void EstimateStartingLevelUpSkillSum()
        {
            float estimatedLevel = level + 0.5f; // Assume the player is halfway through advancing a level
            int estimatedSum = (int)((estimatedLevel * 15) - (28 + currentLevelUpSkillSum)) * -1;
            if ((currentLevelUpSkillSum > 0) && (startingLevelUpSkillSum > currentLevelUpSkillSum))
                startingLevelUpSkillSum = currentLevelUpSkillSum;
            else
                startingLevelUpSkillSum = estimatedSum;
        }

        /// <summary>
        /// Calculate level and check for level up.
        /// </summary>
        public bool CheckForLevelUp()
        {
            int calculatedLevel = FormulaHelper.CalculatePlayerLevel(startingLevelUpSkillSum, currentLevelUpSkillSum);
            bool levelUp = (level < calculatedLevel);
            if (levelUp)
                readyToLevelUp = true;

            return levelUp;
        }

        void HandleStartingCrimeGuildQuests()
        {
            if (thievesGuildRequirementTally != InviteSent
                && timeForThievesGuildLetter > 0
                && timeForThievesGuildLetter < DaggerfallUnity.Instance.WorldTime.DaggerfallDateTime.ToClassicDaggerfallTime()
                && !GameManager.Instance.PlayerGPS.GetComponent<PlayerEnterExit>().IsPlayerInside)
            {
                thievesGuildRequirementTally = InviteSent;
                timeForThievesGuildLetter = 0;
                Questing.QuestMachine.Instance.InstantiateQuest(ThievesGuild.InitiationQuestName, ThievesGuild.FactionId);
            }
            if (darkBrotherhoodRequirementTally != InviteSent
                && timeForDarkBrotherhoodLetter > 0
                && timeForDarkBrotherhoodLetter < DaggerfallUnity.Instance.WorldTime.DaggerfallDateTime.ToClassicDaggerfallTime()
                && !GameManager.Instance.PlayerGPS.GetComponent<PlayerEnterExit>().IsPlayerInside)
            {
                darkBrotherhoodRequirementTally = InviteSent;
                timeForDarkBrotherhoodLetter = 0;
                Questing.QuestMachine.Instance.InstantiateQuest(DarkBrotherhood.InitiationQuestName, DarkBrotherhood.FactionId);
            }
        }

        /// <summary>
        /// Releases a quest item carried by player so it can be assigned back again by quest script.
        /// This ensures item is properly unequipped and optionally makes permanent.
        /// </summary>
        /// <param name="item">Item to release.</param>
        /// <param name="makePermanent">True to make item permanent.</param>
        public void ReleaseQuestItemForReoffer(DaggerfallUnityItem item, bool makePermanent = false)
        {
            if (item == null)
                return;

            // Unequip item if player is wearing it
            if (GameManager.Instance.PlayerEntity.ItemEquipTable.UnequipItem(item))
            {
                // If item was actually unequipped then update armour values
                GameManager.Instance.PlayerEntity.UpdateEquippedArmorValues(item, false);
            }

            // Remove quest from inventory so it can be offered back to player
            GameManager.Instance.PlayerEntity.Items.RemoveItem(item);

            // Optionally make permanent
            if (makePermanent)
                item.MakePermanent();
        }

        #endregion

        #region RegionData
        public struct RegionDataRecord
        {
            public byte[] Values; // Unused?
            public bool[] Flags; // Region condition flags
            public bool[] Flags2; // Flags for groupings of the region condition flags. If a condition is set its group flag will also be set.
            public short LegalRep;
            public byte PrecipitationOverride; // Never set by classic. In classic if this is non-0 the screen precipitation effect for classicWeatherTypes[PrecipitationOverride - 1] is forced.
            public byte SeverePunishmentFlags; // 1 = player was banished from region, 2 = player was sent to dungeon for execution by region
            public ushort IDOfPersecutedTemple;
            public ushort PriceAdjustment;
        }

        public enum RegionDataFlags
        {
            WarBeginning = 0,
            WarOngoing = 1,
            WarWon = 2,
            WarLost = 3,
            PlagueBeginning = 4,
            PlagueOngoing = 5,
            PlagueEnding = 6,
            FamineBeginning = 7,
            FamineOngoing = 8,
            FamineEnding = 9,
            WitchBurnings = 10,
            CrimeWave = 11,
            NewRuler = 12,
            BadHarvest = 13,
            TGMInJail = 14,
            TGMSetFree = 15,
            TGMExecuted = 16,
            NewTGM = 17,
            PersecutedTemple = 18,
            PricesHigh = 19,
            PricesLow = 20,
            HappyHoliday = 21,
            ScaryHoliday = 22,
            HolyHoliday = 23,
            MadWizardNearby = 24,
            MadWizardDies = 25,
            Condition26 = 26, // Unused
            Condition27 = 27, // Unused
            Condition28 = 28, // Unused
            Condition29 = 29, // Unused
        }

        readonly byte[] flagsToFlags2Map = { 0, 0, 0, 0, 1, 1, 1, 2, 2, 2, 6, 7, 8, 9, 3, 3, 3, 3, 10, 4, 4, 11, 12, 13, 5, 5, 0, 0, 0, 0 };

        /// <summary>
        /// Update regional power and conditions. Called every certain number of game days.
        /// </summary>
        public void RegionPowerAndConditionsUpdate(bool updateConditions)
        {
            int[] TemplesAssociatedWithRegions =    { 106, 82, 0, 0, 0, 98, 0, 0, 0, 92, 0, 106, 0, 0, 0, 84, 36, 8, 84, 88, 82, 88, 98, 92, 0, 0, 82, 0,
                                                        0, 0, 0, 0, 88, 94, 36, 94, 106, 84, 106, 106, 88, 98, 82, 98, 84, 94, 36, 88, 94, 36, 98, 84, 106,
                                                       88, 106, 88, 92, 84, 98, 88, 82, 94};

            List<int> keys = new List<int>(factionData.FactionDict.Keys);
            foreach (int key in keys)
            {
                if (factionData.FactionDict[key].type == (int)FactionFile.FactionTypes.Province ||
                        factionData.FactionDict[key].type == (int)FactionFile.FactionTypes.Group ||
                        factionData.FactionDict[key].type == (int)FactionFile.FactionTypes.Subgroup)
                {
                    // Get power mod from allies
                    int[] allies = { factionData.FactionDict[key].ally1, factionData.FactionDict[key].ally2, factionData.FactionDict[key].ally3 };
                    int alliesPower = 0;
                    for (int i = 0; i < 3; i++)
                    {
                        FactionFile.FactionData ally;
                        if (FactionData.GetFactionData(allies[i], out ally))
                            alliesPower += ally.power;
                    }
                    int alliesPowerMod = alliesPower / 10;

                    // Get power mod from enemies
                    int[] enemies = { factionData.FactionDict[key].enemy1, factionData.FactionDict[key].enemy2, factionData.FactionDict[key].enemy3 };
                    int enemiesPower = 0;
                    for (int i = 0; i < 3; i++)
                    {
                        FactionFile.FactionData enemy;
                        if (FactionData.GetFactionData(enemies[i], out enemy))
                            enemiesPower += enemy.power;
                    }
                    int enemiesPowerMod = enemiesPower / 10;

                    // Get power mod from parent
                    FactionFile.FactionData parent;
                    int parentPowerMod = 0;
                    if (factionData.FactionDict[key].parent != 0)
                    {
                        FactionData.GetFactionData(factionData.FactionDict[key].parent, out parent);
                        parentPowerMod = parent.power / 10;
                    }

                    // Raise or lower power based on power of parent, allies, random power bonus and enemies
                    if (parentPowerMod + alliesPowerMod + factionData.FactionDict[key].rulerPowerBonus - enemiesPowerMod <= UnityEngine.Random.Range(0, 100 + 1))
                        factionData.ChangePower(factionData.FactionDict[key].id, -1);
                    else
                        factionData.ChangePower(factionData.FactionDict[key].id, 1);

                    // Raise power if children more powerful
                    if (factionData.FactionDict[key].children != null)
                    {
                        foreach (int childID in factionData.FactionDict[key].children)
                        {
                            FactionFile.FactionData child;
                            if (FactionData.GetFactionData(childID, out child) && child.power > factionData.FactionDict[key].power)
                            {
                                factionData.ChangePower(factionData.FactionDict[key].id, 1);
                                break;
                            }
                        }
                    }

                    // Update conditions
                    if (updateConditions)
                    {
                        // Chance to end faction alliances
                        int factionPowerMod = factionData.FactionDict[key].power / 5;
                        for (int i = 0; i < 3; ++i)
                        {
                            if (allies[i] != 0)
                            {
                                int powerSum = factionPowerMod + factionData.FactionDict[key].rulerPowerBonus;
                                if ((powerSum + factionData.GetNumberOfCommonAlliesAndEnemies(factionData.FactionDict[key].id, allies[i]) * 3) / 5 + 70 < UnityEngine.Random.Range(0, 100 + 1))
                                {
                                    factionData.EndFactionAllies(factionData.FactionDict[key].id, allies[i]);
                                    // AddNewRumor 1402
                                }
                            }
                        }

                        // Refresh allies array as it may have changed
                        allies[0] = factionData.FactionDict[key].ally1;
                        allies[1] = factionData.FactionDict[key].ally2;
                        allies[2] = factionData.FactionDict[key].ally3;

                        // Chance to end faction rivalries
                        for (int i = 0; i < 3; ++i)
                        {
                            FactionFile.FactionData enemy;
                            if (FactionData.GetFactionData(enemies[i], out enemy) && !factionData.IsEnemyStatePermanentUntilWarOver(factionData.FactionDict[key], enemy))
                            {
                                int powerSum = factionPowerMod + factionData.FactionDict[key].rulerPowerBonus;
                                if ((powerSum + factionData.GetNumberOfCommonAlliesAndEnemies(factionData.FactionDict[key].id, enemies[i]) * 3) / 5 > UnityEngine.Random.Range(0, 100 + 1))
                                {
                                    factionData.EndFactionEnemies(factionData.FactionDict[key].id, enemies[i]);
                                    // AddNewRumor 1403
                                }
                            }
                        }

                        // Refresh enemies array as it may have changed
                        enemies[0] = factionData.FactionDict[key].enemy1;
                        enemies[1] = factionData.FactionDict[key].enemy2;
                        enemies[2] = factionData.FactionDict[key].enemy3;

                        // Chance to start new alliances
                        for (int i = 0; i < 3; ++i)
                        {
                            if (allies[i] == 0)
                            {
                                FactionFile.FactionData random;
                                List<int> keys2 = new List<int>(factionData.FactionDict.Keys);
                                int count = keys2.Count;

                                do
                                {
                                    int randomKeyIndex = UnityEngine.Random.Range(0, count);
                                    FactionData.GetFactionData(factionData.FactionDict[keys2[randomKeyIndex]].id, out random);
                                    keys2.Remove(keys[randomKeyIndex]);
                                    count--;
                                }
                                while (random.type != (int)FactionFile.FactionTypes.Province &&
                                       random.type != (int)FactionFile.FactionTypes.Group &&
                                       random.type != (int)FactionFile.FactionTypes.Subgroup &&
                                       count > 0);

                                if (!factionData.IsFaction2AnAllyOfFaction1(factionData.FactionDict[key].id, random.id)
                                      && !factionData.IsFaction2AnEnemyOfFaction1(factionData.FactionDict[key].id, random.id)
                                      && !factionData.IsFaction2AnEnemyOfFaction1(factionData.FactionDict[key].ally1, random.id)
                                      && !factionData.IsFaction2AnEnemyOfFaction1(factionData.FactionDict[key].ally2, random.id)
                                      && !factionData.IsFaction2AnEnemyOfFaction1(factionData.FactionDict[key].ally3, random.id)
                                      && !factionData.IsFaction2AnAllyOfFaction1(factionData.FactionDict[key].enemy1, random.id)
                                      && !factionData.IsFaction2AnAllyOfFaction1(factionData.FactionDict[key].enemy2, random.id)
                                      && !factionData.IsFaction2AnAllyOfFaction1(factionData.FactionDict[key].enemy3, random.id)
                                      && factionData.GetFaction2ARelationToFaction1(factionData.FactionDict[key].id, random.id) == 0)
                                {
                                    int powerSum = factionPowerMod + factionData.FactionDict[key].rulerPowerBonus;
                                    if ((powerSum + factionData.GetNumberOfCommonAlliesAndEnemies(factionData.FactionDict[key].id, random.id) * 3) / 5 > UnityEngine.Random.Range(0, 100 + 1))
                                    {
                                        //if (factionData.FactionDict[key].type == (int)FactionFile.FactionTypes.Province && factionData.FactionDict[key].region != -1)
                                        //AddNewRumor 1481
                                        //if (random.type == (int)FactionFile.FactionTypes.Province && random.region != -1)
                                        //AddNewRumor 1481
                                        factionData.StartFactionAllies(factionData.FactionDict[key].id, i, random.id);
                                        //AddNewRumor 1400
                                    }
                                }
                                break;
                            }
                        }

                        // Refresh allies array as it may have changed
                        allies[0] = factionData.FactionDict[key].ally1;
                        allies[1] = factionData.FactionDict[key].ally2;
                        allies[2] = factionData.FactionDict[key].ally3;

                        int warEnemyID = 0;
                        if (factionData.IsFaction2APotentialWarEnemyOfFaction1(factionData.FactionDict[key].id, factionData.FactionDict[key].enemy1))
                            warEnemyID = factionData.FactionDict[key].enemy1;
                        else if (factionData.IsFaction2APotentialWarEnemyOfFaction1(factionData.FactionDict[key].id, factionData.FactionDict[key].enemy2))
                            warEnemyID = factionData.FactionDict[key].enemy2;
                        else if (factionData.IsFaction2APotentialWarEnemyOfFaction1(factionData.FactionDict[key].id, factionData.FactionDict[key].enemy3))
                            warEnemyID = factionData.FactionDict[key].enemy3;

                        if (warEnemyID != 0)
                        {
                            FactionFile.FactionData warEnemy;
                            if (FactionData.GetFactionData(warEnemyID, out warEnemy))
                            {
                                if (regionData[factionData.FactionDict[key].region].Flags[(int)RegionDataFlags.WarWon] || regionData[factionData.FactionDict[key].region].Flags[(int)RegionDataFlags.WarLost])
                                {
                                    ResetWarDataForRegion(factionData.FactionDict[key].id);
                                    ResetWarDataForRegion(warEnemyID);

                                    factionData.EndFactionEnemies(factionData.FactionDict[key].id, warEnemyID);
                                }
                                else if (regionData[factionData.FactionDict[key].region].Flags[(int)RegionDataFlags.WarBeginning])
                                {
                                    //AddNewRumor 1479
                                    //AddNewRumor 1479
                                    TurnOnConditionFlag(factionData.FactionDict[key].region, RegionDataFlags.WarOngoing);
                                    TurnOnConditionFlag(factionData.FactionDict[key].region, RegionDataFlags.WarOngoing);
                                }
                                else if (regionData[factionData.FactionDict[key].region].Flags[(int)RegionDataFlags.WarOngoing])
                                {
                                    if (UnityEngine.Random.Range(1, 100 + 1) > 5)
                                    {
                                        int combinedPower = factionData.FactionDict[key].power + alliesPower / 5;

                                        // Get power of enemy's allies
                                        int[] warEnemyallies = { warEnemy.ally1, warEnemy.ally2, warEnemy.ally3 };
                                        int warEnemyAlliesPower = 0;
                                        for (int i = 0; i < 3; i++)
                                        {
                                            FactionFile.FactionData ally;
                                            if (FactionData.GetFactionData(warEnemyallies[i], out ally))
                                                warEnemyAlliesPower += ally.power;
                                        }

                                        int combinedEnemyPower = warEnemy.power + warEnemyAlliesPower / 5;

                                        int powerLoss = UnityEngine.Random.Range(1, combinedEnemyPower / 10 + 1);
                                        int enemyPowerLoss = UnityEngine.Random.Range(1, combinedPower / 10 + 1);

                                        factionData.ChangePower(factionData.FactionDict[key].id, powerLoss);
                                        factionData.ChangePower(warEnemy.id, enemyPowerLoss);

                                        combinedPower = -powerLoss;
                                        combinedEnemyPower -= enemyPowerLoss;

                                        if (combinedPower - combinedEnemyPower > combinedEnemyPower)
                                        {
                                            // AddNewRumor 1408
                                            factionData.ChangePower(factionData.FactionDict[key].id, warEnemy.power / 2);
                                            TurnOnConditionFlag(warEnemy.region, RegionDataFlags.WarLost);
                                            TurnOnConditionFlag(factionData.FactionDict[key].region, RegionDataFlags.WarWon);
                                        }
                                        else if (combinedEnemyPower - combinedPower > combinedPower)
                                        {
                                            // AddNewRumor 1408
                                            factionData.ChangePower(warEnemy.id, factionData.FactionDict[key].power / 2);
                                            TurnOnConditionFlag(warEnemy.region, RegionDataFlags.WarWon);
                                            TurnOnConditionFlag(factionData.FactionDict[key].region, RegionDataFlags.WarLost);
                                        }
                                        //else
                                        //AddNewRumor 1407
                                    }
                                    else
                                    {
                                        TurnOffConditionFlag(factionData.FactionDict[key].region, RegionDataFlags.WarOngoing);
                                        TurnOffConditionFlag(warEnemy.region, RegionDataFlags.WarOngoing);
                                    }
                                }
                            }
                        }

                        // Refresh enemies array as it may have changed
                        enemies[0] = factionData.FactionDict[key].enemy1;
                        enemies[1] = factionData.FactionDict[key].enemy2;
                        enemies[2] = factionData.FactionDict[key].enemy3;

                        // Chance to start new rivalry and, if it's a region, a war
                        for (int i = 0; i < 3; ++i)
                        {
                            if (enemies[i] == 0)
                            {
                                FactionFile.FactionData random;
                                List<int> keys2 = new List<int>(factionData.FactionDict.Keys);
                                int count = keys2.Count;

                                do
                                {
                                    int randomKeyIndex = UnityEngine.Random.Range(0, count);
                                    FactionData.GetFactionData(factionData.FactionDict[keys2[randomKeyIndex]].id, out random);
                                    keys2.Remove(keys[randomKeyIndex]);
                                    count--;
                                }
                                while (random.type != (int)FactionFile.FactionTypes.Province &&
                                       random.type != (int)FactionFile.FactionTypes.Group &&
                                       random.type != (int)FactionFile.FactionTypes.Subgroup &&
                                       count > 0);

                                if (!factionData.IsFaction2AnAllyOfFaction1(factionData.FactionDict[key].id, random.id)
                                    && !factionData.IsFaction2AnEnemyOfFaction1(factionData.FactionDict[key].id, random.id)
                                    && !factionData.IsFaction2AnEnemyOfFaction1(factionData.FactionDict[key].ally1, random.id)
                                    && !factionData.IsFaction2AnEnemyOfFaction1(factionData.FactionDict[key].ally2, random.id)
                                    && !factionData.IsFaction2AnEnemyOfFaction1(factionData.FactionDict[key].ally3, random.id)
                                    && !factionData.IsFaction2AnAllyOfFaction1(factionData.FactionDict[key].enemy1, random.id)
                                    && !factionData.IsFaction2AnAllyOfFaction1(factionData.FactionDict[key].enemy2, random.id)
                                    && !factionData.IsFaction2AnAllyOfFaction1(factionData.FactionDict[key].enemy3, random.id))
                                {
                                    int relation = factionData.GetFaction2ARelationToFaction1(factionData.FactionDict[key].id, random.id);
                                    if (relation != 1 && relation != 3)
                                    {
                                        int mod = 0;
                                        if (relation == 2)
                                            mod = 10;
                                        int powerSum = factionPowerMod + factionData.FactionDict[key].rulerPowerBonus;
                                        if (mod + (powerSum + factionData.GetNumberOfCommonAlliesAndEnemies(factionData.FactionDict[key].id, random.id) * 3) / 5 + 70 < UnityEngine.Random.Range(0, 100 + 1))
                                        {
                                            //if (factionData.FactionDict[key].region != -1 && factionData.FactionDict[key].type == (int)FactionFile.FactionTypes.Province)
                                            //AddNewRumor 1482
                                            //if (random.region != -1 && random.type == (int)FactionFile.FactionTypes.Province)
                                            //AddNewRumor 1482
                                            factionData.StartFactionEnemies(factionData.FactionDict[key].id, i, random.id);
                                            if (factionData.FactionDict[key].region != -1 && factionData.FactionDict[key].type == (int)FactionFile.FactionTypes.Province
                                                && random.region != -1 && random.type == (int)FactionFile.FactionTypes.Province
                                                && factionData.IsEnemyStatePermanentUntilWarOver(factionData.FactionDict[key], random))
                                            {
                                                // AddNewRumor 1407
                                                // AddNewRumor 1479
                                                // AddNewRumor 1479
                                                TurnOnConditionFlag(factionData.FactionDict[key].region, RegionDataFlags.WarBeginning);
                                                TurnOnConditionFlag(random.region, RegionDataFlags.WarBeginning);
                                            }
                                        }
                                    }
                                }
                                break;
                            }
                        }

                        // Chance for new ruler
                        if (!factionData.GetFlag(key, FactionFile.Flags.RulerImmune))
                        {
                            int mod = factionData.FactionDict[key].rulerPowerBonus / 3;
                            if (UnityEngine.Random.Range(0, 100 + 1) > mod + 70)
                            {
                                //if (factionData.FactionDict[key].region != -1 && factionData.FactionDict[key].type == (int)FactionFile.FactionTypes.Province)
                                // AddNewRumor 1480
                                factionData.SetNewRulerData(factionData.FactionDict[key].id);
                                // if ( PlayerIsRelatedToFaction(factionData.FactionDict[key]) )
                                // AddNewRumor 1406
                            }
                        }

                        // Handle other conditions
                        if (factionData.FactionDict[key].region != -1 && factionData.FactionDict[key].type == (int)FactionFile.FactionTypes.Province)
                        {
                            // Get power mod from allies
                            alliesPower = 0;
                            for (int i = 0; i < 3; i++)
                            {
                                FactionFile.FactionData ally;
                                if (FactionData.GetFactionData(allies[i], out ally))
                                    alliesPower += ally.power;
                            }
                            alliesPowerMod = alliesPower / 10;

                            // Famine
                            if (regionData[factionData.FactionDict[key].region].Flags[(int)RegionDataFlags.FamineEnding])
                                TurnOffConditionFlag(factionData.FactionDict[key].region, RegionDataFlags.FamineEnding);
                            else if (regionData[factionData.FactionDict[key].region].Flags[(int)RegionDataFlags.FamineOngoing])
                            {
                                if (UnityEngine.Random.Range(0, 100 + 1) < factionData.FactionDict[key].rulerPowerBonus / 5 + alliesPowerMod + factionData.FactionDict[key].power / 5)
                                    TurnOnConditionFlag(factionData.FactionDict[key].region, RegionDataFlags.FamineEnding);
                            }
                            else if (regionData[factionData.FactionDict[key].region].Flags[(int)RegionDataFlags.FamineBeginning])
                                TurnOnConditionFlag(factionData.FactionDict[key].region, RegionDataFlags.FamineOngoing);
                            else if (UnityEngine.Random.Range(1, 100 + 1) <= 2 && UnityEngine.Random.Range(0, 100 + 1) > factionData.FactionDict[key].rulerPowerBonus + alliesPowerMod)
                                TurnOnConditionFlag(factionData.FactionDict[key].region, RegionDataFlags.FamineBeginning);

                            // Plague
                            FactionFile.FactionData temple;
                            FactionData.GetFactionData(TemplesAssociatedWithRegions[factionData.FactionDict[key].region], out temple);

                            if (regionData[factionData.FactionDict[key].region].Flags[(int)RegionDataFlags.PlagueEnding])
                                TurnOffConditionFlag(factionData.FactionDict[key].region, RegionDataFlags.PlagueEnding);
                            else if (regionData[factionData.FactionDict[key].region].Flags[(int)RegionDataFlags.PlagueOngoing])
                            {
                                if (temple.id != 0)
                                    factionData.ChangePower(temple.id, -1);
                                factionData.ChangePower(factionData.FactionDict[key].id, -1);
                                if (UnityEngine.Random.Range(0, 100 + 1) < factionData.FactionDict[key].power / 5 + factionData.FactionDict[key].rulerPowerBonus / 5 + alliesPowerMod)
                                    TurnOnConditionFlag(factionData.FactionDict[key].region, RegionDataFlags.PlagueEnding);
                            }
                            else if (regionData[factionData.FactionDict[key].region].Flags[(int)RegionDataFlags.PlagueBeginning])
                            {
                                if (temple.id != 0)
                                    factionData.ChangePower(temple.id, -1);
                                factionData.ChangePower(factionData.FactionDict[key].id, -1);
                                TurnOnConditionFlag(factionData.FactionDict[key].region, RegionDataFlags.PlagueOngoing);
                            }
                            else if (UnityEngine.Random.Range(1, 100 + 1) <= 2 && UnityEngine.Random.Range(0, 100 + 1) > factionData.FactionDict[key].rulerPowerBonus + alliesPowerMod)
                            {
                                if (temple.id != 0)
                                    factionData.ChangePower(temple.id, -1);
                                factionData.ChangePower(factionData.FactionDict[key].id, -1);
                                TurnOnConditionFlag(factionData.FactionDict[key].region, RegionDataFlags.PlagueBeginning);
                            }

                            // Persecuted temple
                            if (TemplesAssociatedWithRegions[factionData.FactionDict[key].region] != 0)
                            {
                                if (UnityEngine.Random.Range(0, 100 + 1) >= (temple.power - factionData.FactionDict[key].power + 5) / 5)
                                    TurnOffConditionFlag(factionData.FactionDict[key].region, RegionDataFlags.PersecutedTemple);
                                else if (temple.power >= 2 * factionData.FactionDict[key].power)
                                    TurnOffConditionFlag(factionData.FactionDict[key].region, RegionDataFlags.PersecutedTemple);
                                else
                                {
                                    regionData[factionData.FactionDict[key].region].IDOfPersecutedTemple = (ushort)temple.id;
                                    TurnOnConditionFlag(factionData.FactionDict[key].region, RegionDataFlags.PersecutedTemple);
                                    factionData.ChangePower(temple.id, -1);
                                }
                            }

                            // Crime wave
                            if (regionData[factionData.FactionDict[key].region].Flags[(int)RegionDataFlags.CrimeWave])
                                factionData.ChangePower(factionData.FactionDict[key].id, -1);

                            FactionFile.FactionData thievesGuild;
                            FactionData.GetFactionData((int)FactionFile.FactionIDs.The_Thieves_Guild, out thievesGuild);

                            FactionFile.FactionData darkBrotherhood;
                            FactionData.GetFactionData((int)FactionFile.FactionIDs.The_Dark_Brotherhood, out darkBrotherhood);

                            if (UnityEngine.Random.Range(0, 101) >= ((thievesGuild.power + darkBrotherhood.power) / 2 - factionData.FactionDict[key].power + 5) / 5)
                                TurnOffConditionFlag(factionData.FactionDict[key].region, RegionDataFlags.CrimeWave);
                            else
                            {
                                TurnOnConditionFlag(factionData.FactionDict[key].region, RegionDataFlags.CrimeWave);
                                factionData.ChangePower(factionData.FactionDict[key].id, -1);
                            }

                            // Witch burnings
                            FactionFile.FactionData witches;
                            FactionData.FindFactionByTypeAndRegion(8, factionData.FactionDict[key].region, out witches);
                            if (regionData[factionData.FactionDict[key].region].Flags[(int)RegionDataFlags.WitchBurnings])
                                factionData.ChangePower(witches.id, -1);
                            if (witches.id != 0)
                            {
                                if (UnityEngine.Random.Range(0, 101) >= (witches.power - factionData.FactionDict[key].power + 5) / 5)
                                    TurnOffConditionFlag(factionData.FactionDict[key].region, RegionDataFlags.WitchBurnings);
                                else
                                {
                                    TurnOnConditionFlag(factionData.FactionDict[key].region, RegionDataFlags.WitchBurnings);
                                    factionData.ChangePower(witches.id, -1);
                                }
                            }
                        }

                        int numberOfCrimeWaves = 0;
                        int numberOfPricesHigh = 0;
                        int numberOfPricesLow = 0;
                        int numberOfFamines = 0;
                        int numberOfWars = 0;

                        if (factionData.FactionDict[key].region != -1 && factionData.FactionDict[key].type == (int)FactionFile.FactionTypes.Province)
                        {
                            if (regionData[factionData.FactionDict[key].region].Flags[(int)RegionDataFlags.CrimeWave])
                                ++numberOfCrimeWaves;
                            if (regionData[factionData.FactionDict[key].region].Flags[(int)RegionDataFlags.PricesHigh])
                                ++numberOfPricesHigh;
                            if (regionData[factionData.FactionDict[key].region].Flags[(int)RegionDataFlags.PricesLow])
                                ++numberOfPricesLow;
                            if (regionData[factionData.FactionDict[key].region].Flags2[2])
                                ++numberOfFamines;
                            if (regionData[factionData.FactionDict[key].region].Flags2[0])
                                ++numberOfWars;
                        }

                        FactionFile.FactionData thievesGuild2;
                        FactionData.GetFactionData((int)FactionFile.FactionIDs.The_Thieves_Guild, out thievesGuild2);
                        factionData.ChangePower(thievesGuild2.id, numberOfCrimeWaves);

                        FactionFile.FactionData darkBrotherhood2;
                        FactionData.GetFactionData((int)FactionFile.FactionIDs.The_Dark_Brotherhood, out darkBrotherhood2);
                        factionData.ChangePower(darkBrotherhood2.id, numberOfCrimeWaves);

                        FactionFile.FactionData merchants;
                        FactionData.GetFactionData((int)FactionFile.FactionIDs.The_Merchants, out merchants);
                        if (numberOfPricesHigh >= 3)
                            factionData.ChangePower(merchants.id, 1);

                        if (numberOfPricesLow >= 3)
                            factionData.ChangePower(merchants.id, -1);

                        if (numberOfFamines >= 3)
                            factionData.ChangePower(merchants.id, -1);

                        if (numberOfWars >= 3)
                            factionData.ChangePower(merchants.id, 1);
                    }
                }
            }
        }


        public void TurnOnConditionFlag(int regionID, RegionDataFlags flagID)
        {
            byte[] valuesMin = { 0x05, 0x05, 0x05, 0x05, 0x05, 0x05, 0x05, 0x05, 0x05, 0x05, 0x05, 0x01, 0x0A, 0x0A, 0x01, 0x01, 0x01, 0x01, 0x0A, 0x0A, 0x0A, 0x01, 0x01, 0x01, 0x05, 0x01 };
            byte[] valuesMax = { 0x0A, 0x0A, 0x0A, 0x0A, 0x1E, 0x1E, 0x1E, 0x1E, 0x1E, 0x1E, 0x0A, 0x0A, 0x64, 0x14, 0x14, 0x01, 0x01, 0x01, 0x64, 0x14, 0x14, 0x01, 0x01, 0x01, 0x1E, 0x01 };

            // Turn off other flags in same group
            if (regionData[regionID].Flags2[flagsToFlags2Map[(int)flagID]])
            {
                for (int i = 0; i < 29; ++i)
                {
                    if (flagsToFlags2Map[(int)flagID] == flagsToFlags2Map[i])
                        regionData[regionID].Flags[i] = false;
                }
            }

            byte value = (byte)UnityEngine.Random.Range(valuesMin[(int)flagID], valuesMax[(int)flagID] + 1);
            regionData[regionID].Values[(int)flagID] = value;
            regionData[regionID].Flags[(int)flagID] = true;
            regionData[regionID].Flags2[flagsToFlags2Map[(int)flagID]] = true;
        }

        public void TurnOffConditionFlag(int regionID, RegionDataFlags flagID)
        {
            regionData[regionID].Flags[(int)flagID] = false;
            regionData[regionID].Flags2[flagsToFlags2Map[(int)flagID]] = false;
        }

        public void ResetWarDataForRegion(int factionID)
        {
            FactionFile.FactionData faction;
            if (FactionData.GetFactionData(factionID, out faction))
            {
                int regionID = faction.region;

                if (regionID != -1 && faction.type == (int)FactionFile.FactionTypes.Province)
                {
                    regionData[regionID].Flags[(int)RegionDataFlags.WarBeginning] = false;
                    regionData[regionID].Flags[(int)RegionDataFlags.WarOngoing] = false;
                    regionData[regionID].Flags[(int)RegionDataFlags.WarWon] = false;
                    regionData[regionID].Flags[(int)RegionDataFlags.WarLost] = false;
                    regionData[regionID].Flags2[flagsToFlags2Map[(int)RegionDataFlags.WarBeginning]] = false;
                    regionData[regionID].Values[(int)RegionDataFlags.WarOngoing] = 0;
                }
            }
        }

        /// <summary>
        /// Initialize region data arrays.
        /// </summary>
        public void InitializeRegionData()
        {
            FormulaHelper.RandomizeInitialRegionalPrices(ref regionData);
            for (int i = 0; i < regionData.Length; i++)
            {
                regionData[i].Values = new byte[29];

                for (int j = 0; j < 29; j++)
                    regionData[i].Values[j] = 0;

                regionData[i].Flags = new bool[29];
                for (int j = 0; j < 29; j++)
                    regionData[i].Flags[j] = false;

                regionData[i].Flags2 = new bool[14];
                for (int j = 0; j < 14; j++)
                    regionData[i].Flags2[j] = false;

                regionData[i].LegalRep = 0;
                regionData[i].PrecipitationOverride = 0;
                regionData[i].SeverePunishmentFlags = 0;
                regionData[i].IDOfPersecutedTemple = 0;
            }

            for (int i = 0; i < 12; ++i)
            {
                RegionPowerAndConditionsUpdate(false);
                RegionPowerAndConditionsUpdate(true);
            }
        }

        /// <summary>
        /// Normalize reputations towards 0. Called every certain number of game days.
        /// </summary>
        public void NormalizeReputations()
        {
            for (int i = 0; i < 62; ++i)
            {
                if (regionData[i].LegalRep < 0)
                    ++regionData[i].LegalRep;
                else if (regionData[i].LegalRep > 0)
                    --regionData[i].LegalRep;
            }

            List<int> keys = new List<int>(factionData.FactionDict.Keys);
            foreach (int key in keys)
            {
                if (factionData.FactionDict[key].rep < 0)
                    factionData.ChangeReputation(factionData.FactionDict[key].id, 1);
                else if (factionData.FactionDict[key].rep > 0)
                    factionData.ChangeReputation(factionData.FactionDict[key].id, -1);
            }
        }

        #endregion

        #region Crime

        public enum Crimes
        {
            None = 0,
            Attempted_Breaking_And_Entering = 1,
            Trespassing = 2,
            Breaking_And_Entering = 3,
            Assault = 4,
            Murder = 5,
            Tax_Evasion = 6,
            Criminal_Conspiracy = 7,
            Vagrancy = 8,
            Smuggling = 9,
            Piracy = 10,
            High_Treason = 11,
            Pickpocketing = 12,
            Theft = 13,
            Treason = 14,
        }

        // Values after index 0 are from FALL.EXE. It does not seem to have a valid value for the last crime "Treason," so just using half of "High Treason" value here.
        readonly short[] reputationLossPerCrime = { 0x00, 0x0A, 0x05, 0x0A, 0x08, 0x14, 0x0A, 0x02, 0x01, 0x02, 0x02, 0x4B, 0x02, 0x08, 0x24 };

        public void LowerRepForCrime()
        {
            int regionIndex = GameManager.Instance.PlayerGPS.CurrentRegionIndex;
            regionData[regionIndex].LegalRep -= reputationLossPerCrime[(int)crimeCommitted];

            FactionFile.FactionData peopleFaction;
            FactionData.FindFactionByTypeAndRegion(15, regionIndex, out peopleFaction);

            FactionData.ChangeReputation(peopleFaction.id, -(reputationLossPerCrime[(int)crimeCommitted] / 2), true);
        }

        public void RaiseReputationForDoingSentence()
        {
            int regionIndex = GameManager.Instance.PlayerGPS.CurrentRegionIndex;
            regionData[regionIndex].LegalRep += (short)(halfOfLegalRepPlayerLostFromCrime - 1);

            FactionFile.FactionData peopleFaction;
            FactionData.FindFactionByTypeAndRegion(15, regionIndex, out peopleFaction);

            // Classic changes reputation here by (1 - halfOfLegalRepPlayerLostFromCrime) / 2). Probably a bug.
            FactionData.ChangeReputation(peopleFaction.id, (halfOfLegalRepPlayerLostFromCrime - 1) / 2, true);
        }

        public bool SurrenderToCityGuards(bool voluntarySurrender)
        {
            int regionIndex = GameManager.Instance.PlayerGPS.CurrentRegionIndex;
            short legalRep = regionData[regionIndex].LegalRep;

            if (CurrentHealth <= 0)
                return false;

            SetHealth(1);
            if (legalRep < -20 && !voluntarySurrender)
                return false;
            else if (legalRep < -20 || legalRep > 0)
                CourtWindow();
            else if ((DFRandom.rand() & 1) != 0 && !voluntarySurrender)
                return false;
            else
                CourtWindow();

            return true;
        }

        public void CourtWindow()
        {
            arrested = true;
            halfOfLegalRepPlayerLostFromCrime = (short)(reputationLossPerCrime[(int)crimeCommitted] / 2);
            DaggerfallUI.PostMessage(DaggerfallUIMessages.dfuiOpenCourtWindow);
        }

        #endregion

        #region Event Handlers

        private void StartGameBehaviour_OnNewGame()
        {
            Reset();
        }

        private void PlayerEntity_OnExhausted(DaggerfallEntity entity)
        {
            const int youDropToTheGround1 = 1071;
            const int youDropToTheGround2 = 1072;

            // Do nothing if already displaying exhausted popup
            // This prevents rapid-fire exhaustion events from stacking multiple windows
            // Example is Somnalius poison after first exhaustion drop
            // Subsequent exhaustion events would otherwise stack on popup per poison round remaining
            // This can make player think game has stalled until they click through all stacked popups
            if (displayingExhaustedPopup)
                return;

            bool enemiesNearby = GameManager.Instance.AreEnemiesNearby();

            ITextProvider textProvider = DaggerfallUnity.Instance.TextProvider;
            TextFile.Token[] tokens;

            GameManager.Instance.PlayerMotor.CancelMovement = true;

            DaggerfallMessageBox messageBox = new DaggerfallMessageBox(DaggerfallUI.UIManager);

            if (GameManager.Instance.PlayerEnterExit.IsPlayerSwimming)
                messageBox.SetText(HardStrings.exhaustedInWater);
            else
            {
                if (!enemiesNearby)
                    tokens = textProvider.GetRSCTokens(youDropToTheGround1);
                else
                    tokens = textProvider.GetRSCTokens(youDropToTheGround2);

                if (tokens != null && tokens.Length > 0)
                {
                    messageBox.SetTextTokens(tokens);
                }
            }
            messageBox.ClickAnywhereToClose = true;
            messageBox.ParentPanel.BackgroundColor = Color.clear;
            messageBox.OnClose += ExhaustedMessageBox_OnClose;
            displayingExhaustedPopup = true;
            messageBox.Show();

            if (!enemiesNearby && !GameManager.Instance.PlayerEnterExit.IsPlayerSwimming)
            {
                // TODO: Duplicates rest code in rest window. Should be unified.
                DaggerfallUnity.Instance.WorldTime.Now.RaiseTime(1 * DaggerfallDateTime.SecondsPerHour);
                int healthRecoveryRate = FormulaHelper.CalculateHealthRecoveryRate(this);
                int fatigueRecoveryRate = FormulaHelper.CalculateFatigueRecoveryRate(MaxFatigue);
                int spellPointRecoveryRate = FormulaHelper.CalculateSpellPointRecoveryRate(this);

                CurrentHealth += healthRecoveryRate;
                CurrentFatigue += fatigueRecoveryRate;
                CurrentMagicka += spellPointRecoveryRate;

                TallySkill(DFCareer.Skills.Medical, 1);
            }
            else
                SetHealth(0);
        }

        private void ExhaustedMessageBox_OnClose()
        {
            displayingExhaustedPopup = false;
        }

        #endregion
    }
}<|MERGE_RESOLUTION|>--- conflicted
+++ resolved
@@ -103,12 +103,9 @@
         private float classicUpdateTimer = 0f;
         public const float ClassicUpdateInterval = 0.0625f; // Update every 1/16 of a second. An approximation of classic's update loop, which varies with framerate.
         private int breathUpdateTally = 0;
-<<<<<<< HEAD
         private int runningTallyCounter = 0;
-=======
         private float guardsArriveCountdown = 0;
         DaggerfallLocation guardsArriveCountdownLocation;
->>>>>>> 3da2e36a
 
         private bool CheckedCurrentJump = false;
 
