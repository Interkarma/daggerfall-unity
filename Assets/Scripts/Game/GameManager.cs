// Project:         Daggerfall Tools For Unity
// Copyright:       Copyright (C) 2009-2018 Daggerfall Workshop
// Web Site:        http://www.dfworkshop.net
// License:         MIT License (http://www.opensource.org/licenses/mit-license.php)
// Source Code:     https://github.com/Interkarma/daggerfall-unity
// Original Author: Gavin Clayton (interkarma@dfworkshop.net)
// Contributors:    
// 
// Notes:
//

using UnityEngine;
using System;
using System.Collections;
using System.Reflection;
using System.Collections.Generic;
using System.Text;
using DaggerfallWorkshop.Game.UserInterface;
using DaggerfallWorkshop.Game.UserInterfaceWindows;
using DaggerfallWorkshop.Game.Serialization;
using DaggerfallWorkshop.Game.Utility;
using DaggerfallWorkshop.Game.Entity;
using DaggerfallWorkshop.Game.Items;
using DaggerfallWorkshop.Utility;
using DaggerfallWorkshop.Game.Questing;
using DaggerfallWorkshop.Game.Guilds;
using DaggerfallWorkshop.Game.MagicAndEffects;

namespace DaggerfallWorkshop.Game
{
    /// <summary>
    /// GameManager singleton class.
    /// </summary>
    public class GameManager : MonoBehaviour
    {
        #region Fields

        public bool Verbose = false;
        bool isGamePaused = false;
        float savedTimeScale;
        //Texture2D pauseScreenshot;

        GameObject playerObject = null;
        Camera mainCamera = null;
        PlayerMouseLook playerMouseLook = null;
        PlayerHealth playerHealth = null;
        StartGameBehaviour startGameBehaviour = null;
        PlayerEntity playerEntity = null;
        DaggerfallEntityBehaviour playerEntityBehaviour = null;
        EntityEffectBroker entityEffectBroker = null;
        EntityEffectManager playerEffectManager = null;
        PlayerDeath playerDeath = null;
        PlayerGPS playerGPS  = null;
        PlayerEnterExit playerEnterExit = null;
        WeatherManager weatherManager = null;
        DaggerfallSky skyRig = null;
        WeaponManager weaponManager = null;
        GameObject mainCameraObject = null;
        GameObject interiorParent = null;
        GameObject exteriorParent = null;
        GameObject dungeonParent = null;
        StreamingWorld streamingWorld = null;
        GameObject streamingTarget = null;
        SaveLoadManager saveLoadManager = null;
        PlayerMotor playerMotor = null;
        ClimbingMotor climbingMotor = null;
        PlayerSpeedChanger speedChanger = null;
        FrictionMotor frictionMotor = null;
        FloatingOrigin floatingOrigin = null;
        FPSWeapon[] playerWeapons = new FPSWeapon[2];
        FPSSpellCasting playerSpellCasting = null;
        PlayerActivate playerActivate = null;
        CharacterController playerController = null;
        SunlightManager sunlightManager = null;
        ItemHelper itemHelper = null;
        StateManager stateManager = null;
        DaggerfallAutomap interiorAutomap = null;
        DaggerfallExteriorAutomap exteriorAutomap = null;
        QuestMachine questMachine = null;
		TransportManager transportManager = null;
        TalkManager talkManager = null;
        GuildManager guildManager = null;
        QuestListsManager questListsManager = null;

        #endregion

        #region Properties

        public bool IsReady { get; private set; }

        public static bool IsGamePaused
        {
            get { return Instance.isGamePaused; }
        }

        public StateManager StateManager
        {
            get { return (stateManager != null) ? stateManager : stateManager = new StateManager(StateManager.StateTypes.None); }
            set { stateManager = value; }
        }

        public Camera MainCamera
        {
            get { return (mainCamera) ? mainCamera : mainCamera = GetComponentFromObject<Camera>(MainCameraObject, "MainCamera"); }
            set { mainCamera = value;}
        }

        public GameObject PlayerObject
        {
            get { return (playerObject) ? playerObject : playerObject = GetGameObjectWithTag("Player"); }
            set { playerObject = value; }
        }

        public PlayerMouseLook PlayerMouseLook
        {
            get { return (playerMouseLook) ? playerMouseLook : playerMouseLook = GetComponentFromObject<PlayerMouseLook>(MainCameraObject, "MainCamera"); }
            set { playerMouseLook = value; }
        }

        public PlayerHealth PlayerHealth
        {
            get { return (playerHealth) ? playerHealth : playerHealth = GetComponentFromObject<PlayerHealth>(PlayerObject, "Player"); }
            set { playerHealth = value; }
        }

        public StartGameBehaviour StartGameBehaviour
        {
            get { return (startGameBehaviour) ? startGameBehaviour : startGameBehaviour = GetMonoBehaviour<StartGameBehaviour>(); }
            set { startGameBehaviour = value; }
        }

        public PlayerEntity PlayerEntity
        {
            get { return (playerEntity != null) ? playerEntity : playerEntity = PlayerEntityBehaviour.Entity as PlayerEntity; }
            set { playerEntity = value; }
        }

        public DaggerfallEntityBehaviour PlayerEntityBehaviour
        {
            get { return (playerEntityBehaviour != null) ? playerEntityBehaviour : playerEntityBehaviour = GetComponentFromObject<DaggerfallEntityBehaviour>(PlayerObject); }
            set { playerEntityBehaviour = value; }
        }

        public EntityEffectManager PlayerEffectManager
        {
            get { return (playerEffectManager != null) ? playerEffectManager : playerEffectManager = GetComponentFromObject<EntityEffectManager>(PlayerObject); }
            set { playerEffectManager = value; }
        }

        public EntityEffectBroker EntityEffectBroker
        {
            get { return (entityEffectBroker != null) ? entityEffectBroker : entityEffectBroker = GetMonoBehaviour<EntityEffectBroker>(); }
            set { entityEffectBroker = value; }
        }

        public PlayerDeath PlayerDeath
        {
            get { return (playerDeath) ? playerDeath : playerDeath = GetComponentFromObject<PlayerDeath>(PlayerObject); }
            set { playerDeath = value; }
        }

        public PlayerGPS PlayerGPS
        {
            get { return (playerGPS) ? playerGPS : playerGPS = GetComponentFromObject<PlayerGPS>(PlayerObject);}
            set { playerGPS = value; }
        }

        public PlayerEnterExit PlayerEnterExit
        {
            get { return (playerEnterExit) ? playerEnterExit: playerEnterExit = GetComponentFromObject<PlayerEnterExit>(PlayerObject); }
            set { playerEnterExit = value; }
        }

        public WeatherManager WeatherManager
        {
            get { return (weatherManager) ? weatherManager : weatherManager = GetMonoBehaviour<WeatherManager>(); }
            set { weatherManager = value; }
        }

        public DaggerfallSky SkyRig
        {
            get { return (skyRig) ? skyRig : skyRig = GetMonoBehaviour<DaggerfallSky>(); }
            set { skyRig = value; }
        }

        public WeaponManager WeaponManager
        {
            get { return (weaponManager) ? weaponManager : weaponManager = GetComponentFromObject<WeaponManager>(PlayerObject); }
            set { weaponManager = value; }
        }

        public GameObject MainCameraObject 
        {
            get { return (mainCameraObject) ? mainCameraObject : mainCameraObject = GetGameObjectWithTag("MainCamera") ; }
            set { mainCameraObject = value; }
        }

        public GameObject InteriorParent
        {
            get { return (interiorParent) ? interiorParent : interiorParent = GetGameObjectWithName("Interior"); }
            set { interiorParent = value; }
        }
        public GameObject ExteriorParent
        {
            get { return (exteriorParent) ? exteriorParent : exteriorParent = GetGameObjectWithName("Exterior"); }
            set { exteriorParent = value; }
        }

        public GameObject DungeonParent
        {
            get { return (dungeonParent) ? dungeonParent : dungeonParent = GetGameObjectWithName("Dungeon"); }
            set { dungeonParent = value; }
        }

        public StreamingWorld StreamingWorld
        {
            get { return (streamingWorld) ? streamingWorld : streamingWorld = GetMonoBehaviour<StreamingWorld>(); }
            set { streamingWorld = value; }
        }

        public GameObject StreamingTarget
        {
            get { return (streamingTarget) ? streamingTarget : streamingTarget = GetGameObjectWithName("StreamingTarget"); }
            set { streamingTarget = value; }
        }

        public SaveLoadManager SaveLoadManager
        {
            get { return (saveLoadManager) ? saveLoadManager : saveLoadManager = GetMonoBehaviour<SaveLoadManager>(); }
            set { saveLoadManager = value; }
        }
        
        public PlayerSpeedChanger SpeedChanger
        {
            get { return (speedChanger) ? speedChanger : speedChanger = GetComponentFromObject<PlayerSpeedChanger>(PlayerObject); }
                set { speedChanger = value; }
        }

        public PlayerMotor PlayerMotor
        {
            get { return (playerMotor) ? playerMotor : playerMotor = GetComponentFromObject<PlayerMotor>(PlayerObject); }
            set { playerMotor = value; }
        }

<<<<<<< HEAD
        public ClimbingMotor ClimbingMotor
        {
            get { return (climbingMotor) ? climbingMotor : climbingMotor = GetComponentFromObject<ClimbingMotor>(PlayerObject); }
            set { climbingMotor = value; }
=======
        public FrictionMotor FrictionMotor
        {
            get { return (frictionMotor) ? frictionMotor : frictionMotor = GetComponentFromObject<FrictionMotor>(PlayerObject); }
            set { frictionMotor = value; }
>>>>>>> 42e39303
        }

        public FloatingOrigin FloatingOrigin
        {
            get { return (floatingOrigin) ? floatingOrigin :  floatingOrigin = GetMonoBehaviour<FloatingOrigin>(); }
            set { floatingOrigin = value; }
        }

        //public FPSWeapon LeftHandWeapon
        //{
        //    get { return (playerWeapons[0]) ? playerWeapons[0] : playerWeapons[0] = GetComponentFromObject<FPSWeapon>(GetGameObjectWithName("Left Hand Weapon") ); }
        //    set { playerWeapons[0] = value; }
        //}

        public FPSWeapon RightHandWeapon
        {
            get { return (playerWeapons[1]) ? playerWeapons[1] : playerWeapons[1] = GetComponentFromObject<FPSWeapon>(GetGameObjectWithName("Right Hand Weapon")); }
            set { playerWeapons[1] = value; }
        }

        public FPSSpellCasting PlayerSpellCasting
        {
            get { return (playerSpellCasting) ? playerSpellCasting : playerSpellCasting = GetComponentFromObject<FPSSpellCasting>(PlayerObject); }
            set { playerSpellCasting = value; }
        }

        public PlayerActivate PlayerActivate
        {
            get { return (playerActivate) ? playerActivate : playerActivate = GetComponentFromObject<PlayerActivate>(PlayerObject); }
            set { playerActivate = value; }
        }

        public CharacterController PlayerController
        {
            get { return (playerController) ? playerController : playerController = GetComponentFromObject<CharacterController>(PlayerObject); }
            set { playerController = value; }
        }

        public SunlightManager SunlightManager
        {
            get { return (sunlightManager) ? sunlightManager : sunlightManager = GetComponentFromObject<SunlightManager>(GetGameObjectWithName("SunLight")); }
            set { sunlightManager = value; }
        }

        public ItemHelper ItemHelper
        {
            get { return (itemHelper != null) ? itemHelper : itemHelper = new ItemHelper(); }
            set { itemHelper = value; }
        }

        public DaggerfallAutomap InteriorAutomap
        {
            get { return (interiorAutomap != null) ? interiorAutomap : interiorAutomap = GetComponentFromObject<DaggerfallAutomap>(GetGameObjectWithName("InteriorAutomap")); }
            set { interiorAutomap = value; }
        }

        public DaggerfallExteriorAutomap ExteriorAutomap
        {
            get { return (exteriorAutomap != null) ? exteriorAutomap : exteriorAutomap = GetComponentFromObject<DaggerfallExteriorAutomap>(GetGameObjectWithName("ExteriorAutomap")); }
            set { exteriorAutomap = value; }
        }

        public QuestMachine QuestMachine
        {
            get { return (questMachine) ? questMachine : questMachine = GetMonoBehaviour<QuestMachine>(); }
            set { questMachine = value; }
        }

        public TransportManager TransportManager
        {
            get { return (transportManager) ? transportManager : transportManager = GetComponentFromObject<TransportManager>(PlayerObject); }
            set { transportManager = value; }
        }

        public TalkManager TalkManager
        {
            get { return (talkManager) ? talkManager : talkManager = GetComponentFromObject<TalkManager>(GetGameObjectWithName("TalkManager")); }
            set { talkManager = value; }
        }

        public GuildManager GuildManager
        {
            get { return (guildManager != null) ? guildManager : guildManager = new GuildManager(); }
            set { guildManager = value; }
        }

        public QuestListsManager QuestListsManager
        {
            get { return (questListsManager != null) ? questListsManager : questListsManager = new QuestListsManager(); }
            set { questListsManager = value; }
        }

        public bool IsPlayerOnHUD
        {
            get { return IsHUDTopWindow(); }
        }

        public bool IsPlayerInside 
        {
            get { return PlayerEnterExit.IsPlayerInside;}
        }

        public bool IsPlayerInsideDungeon
        {
            get { return PlayerEnterExit.IsPlayerInsideDungeon; }
        }

        public bool IsPlayerInsideBuilding
        {
            get { return PlayerEnterExit.IsPlayerInsideBuilding; }
        }

        public bool IsPlayerInsideCastle
        {
            get { return PlayerEnterExit.IsPlayerInsideDungeonCastle; }
        }

        #endregion

        #region Singleton

        static GameManager instance = null;
        public static GameManager Instance
        {
            get
            {
                if (instance == null)
                {
                    if (!FindSingleton(out instance))
                    {
                        GameObject go = new GameObject();
                        go.name = "GameManager";
                        instance = go.AddComponent<GameManager>();
                    }
                }
                return instance;
            }
        }

        public static bool HasInstance
        {
            get
            {
                return (instance != null);
            }
        }

        #endregion

        #region Unity

        void Awake()
        {
            if (!SetupSingleton())
            {
                Destroy(this);
                return;
            }
        }

        void Start()
        {
            // Try to set all properties at startup
            //GetProperties();

            // Log welcome message
            Debug.Log("Welcome to Daggerfall Unity " + VersionInfo.DaggerfallUnityVersion);
        }

        void Update()
        {
            if (!IsPlayingGame())
                return;

            // Post message to open options dialog on escape during gameplay
            if (Input.GetKeyDown(KeyCode.Escape))
            {
                DaggerfallUI.PostMessage(DaggerfallUIMessages.dfuiOpenPauseOptionsDialog);
            }

            // Handle in-game windows
            if (InputManager.Instance.ActionStarted(InputManager.Actions.CharacterSheet))
            {
                DaggerfallUI.PostMessage(DaggerfallUIMessages.dfuiOpenCharacterSheetWindow);
            }
            else if (InputManager.Instance.ActionStarted(InputManager.Actions.Inventory))
            {
                DaggerfallUI.PostMessage(DaggerfallUIMessages.dfuiOpenInventoryWindow);
            }
            else if (InputManager.Instance.ActionStarted(InputManager.Actions.TravelMap))
            {
                DaggerfallUI.PostMessage(DaggerfallUIMessages.dfuiOpenTravelMapWindow);
            }
            else if (InputManager.Instance.ActionComplete(InputManager.Actions.Rest))
            {
                DaggerfallUI.PostMessage(DaggerfallUIMessages.dfuiOpenRestWindow);
            }
            else if (InputManager.Instance.ActionComplete(InputManager.Actions.Transport))
            {
	            DaggerfallUI.PostMessage(DaggerfallUIMessages.dfuiOpenTransportWindow);
            }
            else if (InputManager.Instance.ActionComplete(InputManager.Actions.LogBook))
            {
                DaggerfallUI.PostMessage(DaggerfallUIMessages.dfuiOpenQuestJournalWindow);
            }
            else if (InputManager.Instance.ActionComplete(InputManager.Actions.CastSpell))
            {
                DaggerfallUI.PostMessage(DaggerfallUIMessages.dfuiOpenSpellBookWindow);
            }

            if (InputManager.Instance.ActionComplete(InputManager.Actions.Status))
            {
                DaggerfallUI.PostMessage(DaggerfallUIMessages.dfuiStatusInfo);
            }

            if (InputManager.Instance.ActionStarted(InputManager.Actions.AutoMap))
            {
                DaggerfallUI.PostMessage(DaggerfallUIMessages.dfuiOpenAutomap);
            }

            // Handle quick save and load
            if (InputManager.Instance.ActionStarted(InputManager.Actions.QuickSave))
            {
                SaveLoadManager.Instance.QuickSave();
            }
            else if (InputManager.Instance.ActionStarted(InputManager.Actions.QuickLoad))
            {
                if (SaveLoadManager.Instance.HasQuickSave(GameManager.Instance.PlayerEntity.Name))
                {
                    SaveLoadManager.Instance.QuickLoad();
                }
            }
        }

        #endregion

        #region Public Methods

        bool hudDisabledByPause = false;
        public void PauseGame(bool pause, bool hideHUD = false)
        {
            DaggerfallUI.Instance.ShowVersionText = pause;

            if (pause && !isGamePaused)
            {
                savedTimeScale = Time.timeScale;
                Time.timeScale = 0;
                InputManager.Instance.IsPaused = true;
                isGamePaused = true;

                if (hideHUD && DaggerfallUI.Instance.DaggerfallHUD != null)
                {
                    DaggerfallUI.Instance.DaggerfallHUD.Enabled = false;
                    hudDisabledByPause = true;
                }
            }
            else if (!pause && isGamePaused)
            {
                Time.timeScale = savedTimeScale;
                InputManager.Instance.IsPaused = false;
                isGamePaused = false;

                if (hudDisabledByPause && DaggerfallUI.Instance.DaggerfallHUD != null)
                {
                    DaggerfallUI.Instance.DaggerfallHUD.Enabled = true;
                    hudDisabledByPause = false;
                }
            }
        }

        /// <summary>
        /// Determines if enemies are nearby. Uses include whether player is able to rest or not.
        /// Based on minimum distance to nearest monster, and if monster can actually sense player.
        /// </summary>
        /// <param name="minMonsterDistance">Monsters must be at least this close.</param>
        /// <returns>True if enemies are nearby.</returns>
        public bool AreEnemiesNearby(float minMonsterDistance = 12f)
        {
            bool areEnemiesNearby = false;
            DaggerfallEntityBehaviour[] entityBehaviours = FindObjectsOfType<DaggerfallEntityBehaviour>();
            for (int i = 0; i < entityBehaviours.Length; i++)
            {
                DaggerfallEntityBehaviour entityBehaviour = entityBehaviours[i];
                if (entityBehaviour.EntityType == EntityTypes.EnemyMonster || entityBehaviour.EntityType == EntityTypes.EnemyClass)
                {
                    // Is a monster inside min distance?
                    if (Vector3.Distance(entityBehaviour.transform.position, PlayerController.transform.position) < minMonsterDistance)
                    {
                        areEnemiesNearby = true;
                        break;
                    }

                    // Is monster already aware of player?
                    EnemySenses enemySenses = entityBehaviour.GetComponent<EnemySenses>();
                    if (enemySenses)
                    {
                        if (enemySenses.PlayerInSight || enemySenses.PlayerInEarshot)
                        {
                            areEnemiesNearby = true;
                            break;
                        }
                    }
                }
            }

            // Also check for enemy spawners that might emit an enemy
            FoeSpawner[] spawners = FindObjectsOfType<FoeSpawner>();
            for (int i = 0; i < spawners.Length; i++)
            {
                // Is a spawner inside min distance?
                if (Vector3.Distance(spawners[i].transform.position, PlayerController.transform.position) < minMonsterDistance)
                {
                    areEnemiesNearby = true;
                    break;
                }
            }

            return areEnemiesNearby;
        }

        /// <summary>
        /// Gets how many enemies of a given type exist.
        /// </summary>
        /// <param name="type">Enemy type to search for.</param>
        /// <param name="stopLookingIfFound">Return as soon as an enemy of given type is found.</param>
        /// <returns>Number of this enemy type.</returns>
        public int HowManyEnemiesOfType(MobileTypes type, bool stopLookingIfFound = false)
        {
            int numberOfEnemies = 0;
            DaggerfallEntityBehaviour[] entityBehaviours = FindObjectsOfType<DaggerfallEntityBehaviour>();
            for (int i = 0; i < entityBehaviours.Length; i++)
            {
                DaggerfallEntityBehaviour entityBehaviour = entityBehaviours[i];
                if (entityBehaviour.EntityType == EntityTypes.EnemyMonster || entityBehaviour.EntityType == EntityTypes.EnemyClass)
                {
                    EnemyEntity entity = entityBehaviour.Entity as EnemyEntity;
                    if (entity.MobileEnemy.ID == (int)type)
                    {
                        numberOfEnemies++;
                        if (stopLookingIfFound)
                            return numberOfEnemies;
                    }
                }
            }

            // Also check for enemy spawners that might emit an enemy
            FoeSpawner[] spawners = FindObjectsOfType<FoeSpawner>();
            for (int i = 0; i < spawners.Length; i++)
            {
                // Is a spawner inside min distance?
                if (spawners[i].FoeType == type)
                {
                    numberOfEnemies++;
                    if (stopLookingIfFound)
                        return numberOfEnemies;
                }
            }

            return numberOfEnemies;
        }

        /// <summary>
        /// Clears the area of enemies.
        /// </summary>
        public void ClearEnemies()
        {
            DaggerfallEntityBehaviour[] entityBehaviours = FindObjectsOfType<DaggerfallEntityBehaviour>();
            for (int i = 0; i < entityBehaviours.Length; i++)
            {
                DaggerfallEntityBehaviour entityBehaviour = entityBehaviours[i];
                if (entityBehaviour.EntityType == EntityTypes.EnemyMonster || entityBehaviour.EntityType == EntityTypes.EnemyClass)
                    Destroy(entityBehaviour.gameObject);
            }

            // Also check for enemy spawners that might emit an enemy
            FoeSpawner[] spawners = FindObjectsOfType<FoeSpawner>();
            for (int i = 0; i < spawners.Length; i++)
                Destroy(spawners[i].gameObject);
        }

        /// <summary>
        /// Make all enemies in an area go hostile.
        /// </summary>
        public void MakeEnemiesHostile()
        {
            DaggerfallEntityBehaviour[] entityBehaviours = FindObjectsOfType<DaggerfallEntityBehaviour>();
            for (int i = 0; i < entityBehaviours.Length; i++)
            {
                DaggerfallEntityBehaviour entityBehaviour = entityBehaviours[i];
                if (entityBehaviour.EntityType == EntityTypes.EnemyMonster || entityBehaviour.EntityType == EntityTypes.EnemyClass)
                {
                    EnemyMotor enemyMotor = entityBehaviour.GetComponent<EnemyMotor>();
                    if (enemyMotor)
                    {
                        enemyMotor.IsHostile = true;
                    }
                }
            }
        }

        #endregion

        #region Public Static Methods

        public static bool FindSingleton(out GameManager singletonOut)
        {
            singletonOut = GameObject.FindObjectOfType<GameManager>();
            if (singletonOut == null)
            {
                DaggerfallUnity.LogMessage("Could not locate GameManager GameObject instance in scene!", true);
                return false;
            }

            return true;
        }

        #endregion

        #region Private Methods

        private bool SetupSingleton()
        {
            if (instance == null)
            {
                instance = this;
                DontDestroyOnLoad(this.gameObject);
            }
            else if (instance != this)
            {
                if (Application.isPlaying)
                {
                    DaggerfallUnity.LogMessage("Multiple GameManager instances detected in scene!", true);
                    Destroy(gameObject);
                }
            }

            return instance == this;
        }



        bool IsHUDTopWindow()
        {
            IUserInterfaceWindow topWindow = DaggerfallUI.UIManager.TopWindow;
            if (topWindow is DaggerfallHUD)
                return true;

            return false;
        }

        // Returns true when gameplay is active
        bool IsPlayingGame()
        {
            // Game not active when paused
            if (isGamePaused)
                return false;

            // Game not active when SaveLoadManager not present
            if (SaveLoadManager.Instance == null)
                return false;

            // Game not active when top window is neither null or HUD
            IUserInterfaceWindow topWindow = DaggerfallUI.UIManager.TopWindow;
            if (topWindow != null && !(topWindow is DaggerfallHUD))
                return false;

            return true;
        }

        //// Takes a screenshot at end of current frame
        //IEnumerator TakeScreenshot()
        //{
        //    yield return new WaitForEndOfFrame();

        //    pauseScreenshot = new Texture2D(Screen.width, Screen.height);
        //    pauseScreenshot.ReadPixels(new Rect(0, 0, Screen.width, Screen.height), 0, 0);
        //    pauseScreenshot.Apply();
        //}

        /// <summary>
        /// Checks all of the GameManager's properties at start up.
        /// </summary>
        public void GetProperties()
        {
            var props = typeof(GameManager).GetProperties(BindingFlags.Public | BindingFlags.Instance | BindingFlags.DeclaredOnly);
            foreach(PropertyInfo prop in props)
            {
                try
                {
                    object obj = prop.GetValue(GameManager.instance, null);
                    if(Verbose)
                        Debug.Log(string.Format("GameManager Startup...property: {0} value: {1}", prop.Name, obj.ToString()));
                }
                catch(Exception ex)
                {
                    if (Verbose)
                        Debug.Log(string.Format("{0} | GameManager Failed to get value for prop: {1}", ex.Message, prop.Name));
                }
            }

            if (GameManager.HasInstance)
            {
                IsReady = true;
                DaggerfallUnity.LogMessage("GameManager ready.");
            }
        }

        /// <summary>
        /// Get monobehaviour object
        /// </summary>
        /// <typeparam name="T"></typeparam>
        /// <returns></returns>
        public static T GetMonoBehaviour<T>() where T : MonoBehaviour
        {
            T result = (T)GameObject.FindObjectOfType<T>();
            if (result == null)
            {
                string errorText = string.Format("GameManager could not find {0}.", typeof(T));
                Debug.LogError(errorText);
                throw new Exception(errorText);
            }
            else
                return result;
        }


        /// <summary>
        /// Get a component from an object.
        /// </summary>
        /// <typeparam name="T"></typeparam>
        /// <param name="obj">Object to check for component</param>
        /// <param name="tag">optional; if object is null, will attempt to find object with tag</param>
        /// <returns></returns>
        public static T GetComponentFromObject<T>(GameObject obj, string tag = null) where T : Component
        {
            T result = default(T);    
            if(obj == null && !string.IsNullOrEmpty(tag))
            {
                obj = GetGameObjectWithTag(tag);
            }
            else if(obj == null && string.IsNullOrEmpty(tag))
            {
                string errorText = string.Format("GameManager could not find component type {0} - both object & string were null.", typeof(T));
                Debug.LogError(errorText);
                throw new Exception(errorText);
            }
            
            if(obj != null)
            {
                result = obj.GetComponent<T>();
            }
            if (result == null)
            {
                string errorText = string.Format("GameManager could not find component type {0} on object {1}.", typeof(T), obj.name);
                Debug.LogError(errorText);
                throw new Exception(errorText);
            }
            else
                return result;
        }

        /// <summary>
        /// Find a gameobject by tag
        /// </summary>
        /// <param name="tag"></param>
        /// <returns></returns>
        public static GameObject GetGameObjectWithTag(string tag)
        {
            if (string.IsNullOrEmpty(tag))
            {
                string errorText = string.Format("GameManager could not find GameObject with tag as string was null or empty");
                Debug.LogError(errorText);
                throw new Exception(errorText);
            }
            GameObject result = GameObject.FindGameObjectWithTag(tag);
            if (result == null)
            {
                string errorText = string.Format("GameManager could not find GameObject with tag {0}", tag);
                Debug.LogError(errorText);
                throw new Exception(errorText);
            }
            else
                return result;
        }

        /// <summary>
        /// Find a gameobject by name
        /// </summary>
        /// <param name="name"></param>
        /// <returns></returns>
        public static GameObject GetGameObjectWithName(string name)
        {
            if (string.IsNullOrEmpty(name))
            {
                string errorText = string.Format("GameManager could not find GameObject with name as string was null or empty");
                Debug.LogError(errorText);
                throw new Exception(errorText);
            }
            GameObject result = GameObject.Find(name);
            if (result == null)
            {
                string errorText = string.Format("GameManager could not find GameObject with name {0}", name);
                Debug.LogError(errorText);
                throw new Exception(errorText);
            }
            else
                return result;
        }

        #endregion

        #region Event Handlers

        //void OnLevelWasLoaded(int index)
        //{
        //    //if(index == SceneControl.GameSceneIndex)
        //    //{
        //    //    StateManager.ChangeState(StateManager.StateTypes.Start);
        //    //}
        //    //else if(index == SceneControl.StartupSceneIndex)
        //    //{
        //    //    StateManager.ChangeState(StateManager.StateTypes.Setup);
        //    //}
        //    GetProperties();
        //}

        void PathErrorMessageBox_OnClose()
        {
            Application.Quit();
        }

        #endregion
    }
}<|MERGE_RESOLUTION|>--- conflicted
+++ resolved
@@ -242,17 +242,15 @@
             set { playerMotor = value; }
         }
 
-<<<<<<< HEAD
         public ClimbingMotor ClimbingMotor
         {
             get { return (climbingMotor) ? climbingMotor : climbingMotor = GetComponentFromObject<ClimbingMotor>(PlayerObject); }
             set { climbingMotor = value; }
-=======
+
         public FrictionMotor FrictionMotor
         {
             get { return (frictionMotor) ? frictionMotor : frictionMotor = GetComponentFromObject<FrictionMotor>(PlayerObject); }
             set { frictionMotor = value; }
->>>>>>> 42e39303
         }
 
         public FloatingOrigin FloatingOrigin
