// Project:         Daggerfall Tools For Unity
// Copyright:       Copyright (C) 2009-2019 Daggerfall Workshop
// Web Site:        http://www.dfworkshop.net
// License:         MIT License (http://www.opensource.org/licenses/mit-license.php)
// Source Code:     https://github.com/Interkarma/daggerfall-unity
// Original Author: Gavin Clayton (interkarma@dfworkshop.net)
// Contributors:    Michael Rauter (Nystul)
// 
// Notes:
//

using UnityEngine;
using System;
using System.Collections.Generic;
using System.Text;
using TMPro;

namespace DaggerfallWorkshop.Game.UserInterface
{
    /// <summary>
    /// A simple single-line text label using a pixel font.
    /// </summary>
    public class TextLabel : BaseScreenComponent
    {
        #region Fields

        public const int limitMinTextureDim = 8; // the smallest possible value for minTextureDim (used to enforce minimum texture dimensions of 8x8 to avoid "degenerate image" error in Unity 5.2)

        int minTextureDim = limitMinTextureDim; // set this with property MinTextureDim to higher values if you experience scaling issues with small texts (e.g. inventory infopanel)
        int maxCharacters = -1;
        int startCharacterIndex = 0; // can be used to offset start character of textlabel's text (used by listbox's entry-wise horizontal scroll mode)
        DaggerfallFont font;
        string text = string.Empty;
        byte[] asciiBytes;
        GlyphLayoutData[] glyphLayout;
        float totalWidth;
        float totalHeight;
        int numTextLines = 1; // 1 in unwrapped, n in wrapped
        Texture2D singleLineLabelTexture;
        Vector2 shadowPosition = DaggerfallUI.DaggerfallDefaultShadowPos;
        Color textColor = DaggerfallUI.DaggerfallDefaultTextColor;
        Color shadowColor = DaggerfallUI.DaggerfallDefaultShadowColor;
        HorizontalTextAlignmentSetting horizontalTextAlignment;
        int maxWidth = -1;
        bool wrapText = false; // wrap text - but will tear words that are reaching
        bool wrapWords = false; // wrap words - no word tearing
        float textScale = 1.0f; // scale text
        LabelLayoutData labelLayout = new LabelLayoutData();

        public enum RestrictedRenderArea_CoordinateType
        {
            ScreenCoordinates = 0,
            DaggerfallNativeCoordinates = 1
        };
        protected RestrictedRenderArea_CoordinateType restrictedRenderAreaCoordinateType = RestrictedRenderArea_CoordinateType.ScreenCoordinates;

        #endregion

        #region Structs & Enums

        public enum HorizontalTextAlignmentSetting
        {
            None,
            Left,
            Center,
            Right,
            Justify
        }

        struct GlyphLayoutData
        {
            public float x;                                     // X position of glyph in virtual layout area
            public float y;                                     // Y position of glyph in virtual layout area
            public byte glyphRawAscii;                          // Raw ASCII value of classic glyph
            public int glyphCode;                               // Glyph code for dictionary lookup
            public float glyphWidth;                            // Width of glyph character
        }

        struct LabelLayoutData
        {
            public float width;                                 // Width of virtual layout area
            public float height;                                // Height of virtual layout area
            public GlyphLayoutData[] glyphLayout;               // Positions of classic glyphs inside virtual layout area
        }

        #endregion

        #region Properties

        /// <summary>
        /// used to set min texture dims of textlabel to higher values if there would be aspect or scaling issues with small texts otherwise (e.g. some single-lined textlabels in inventory infopanel)
        /// </summary>
        public int MinTextureDim
        {
            get { return minTextureDim; }
            set { minTextureDim = Math.Max(limitMinTextureDim, value); RefreshClassicLayout(); }
        }

        /// <summary>
        /// Maximum length of label string.
        /// Setting to -1 allows for any length.
        /// </summary>
        public int MaxCharacters
        {
            get { return maxCharacters; }
            set { maxCharacters = value; }
        }

        /// <summary>
        /// specify character index inside textlabel's text as new starting index
        /// </summary>
        public int StartCharacterIndex
        {
            get { return startCharacterIndex; }
            set { startCharacterIndex = Math.Max(0, value); }
        }    

        public DaggerfallFont Font
        {
            get { return font; }
            set { font = value; RefreshClassicLayout(); }
        }

        public string Text
        {
            get { return text; }
            set { SetText(value); }
        }

        public Vector2 ShadowPosition
        {
            get { return shadowPosition; }
            set { shadowPosition = value; }
        }

        public Color TextColor
        {
            get { return textColor; }
            set { textColor = value; }
        }

        public Color ShadowColor
        {
            get { return shadowColor; }
            set { shadowColor = value; }
        }
        
        public HorizontalTextAlignmentSetting HorizontalTextAlignment
        {
            get { return horizontalTextAlignment; }
            set { horizontalTextAlignment = value; RefreshClassicLayout(); }
        }

        public int TextWidth
        {
            get { return (int)(totalWidth * textScale); }
        }

        public int TextHeight
        {
            get { return (int)(totalHeight * textScale); }
        }

        public int NumTextLines
        {
            get { return numTextLines; }
        }

        /// <summary>
        /// Set the maximum allowed width of the textlabel in pixels
        /// </summary>
        public int MaxWidth
        {
            get { return maxWidth; }
            set { maxWidth = value; RefreshClassicLayout(); }
        }

        /// <summary>
        /// Enable text wrapping - use MaxWidth property to set maximum allowed width of the textlabel
        /// </summary>
        public bool WrapText
        {
            get { return wrapText; }
            set { wrapText = value; RefreshClassicLayout(); }
        }

        /// <summary>
        /// Enable word wrapping - words will no longer get tear apart if possible - make sure to enable property WrapText to make this property to have an effect
        /// </summary>
        public bool WrapWords
        {
            get { return wrapWords; }
            set { wrapWords = value; RefreshClassicLayout(); }
        }

        // Small hack to help horizontal scrolling work with SDF font rendering and pixel-wise list box
        // Don't want to change how this fundamentally works right now so as not to break classic font layouts
        public float HorzPixelScrollOffset { get; set; }

        /// <summary>
        /// Set a restricted render area for the textlabel - the textlabel's content will only be rendered inside the specified Rect's bounds
        /// </summary>
        new public Rect RectRestrictedRenderArea
        {
            get { return rectRestrictedRenderArea; }
            set
            {
                ((BaseScreenComponent)this).RectRestrictedRenderArea = value;
            }
        }

        /// <summary>
        /// Set text scale factor - 1.0f is default value, 0.5f is half sized text, 2.0f double sized text and so on
        /// </summary>
        public float TextScale
        {
            get { return textScale; }
            set
            {
                textScale = Math.Max(0.1f, value); // Math.Min(2.0f, value));
                RefreshClassicLayout();
            }
        }

        public TextLabel(DaggerfallFont font = null)
        {
            if (font != null)
                Font = font;
        }

        /// <summary>
        /// get/set the type of coordinate specification (e.g. absolute) of the restricted render area
        /// </summary>
        public RestrictedRenderArea_CoordinateType RestrictedRenderAreaCoordinateType
        {
            get { return restrictedRenderAreaCoordinateType; }
            set
            {
                restrictedRenderAreaCoordinateType = value;
            }
        }

        #endregion

        #region Overrides

        public override void Update()
        {
            base.Update();
        }

        public override void Draw()
        {
            base.Draw();

            if (font == null || string.IsNullOrEmpty(text))
                return;

            DrawLabel();
        }

        void DrawLabel()
        {
            // Exit if label layout not defined
            if (labelLayout.glyphLayout == null || labelLayout.glyphLayout.Length == 0)
                return;

            // Set render area
            Material material = font.GetMaterial();
            Vector4 scissorRect = (useRestrictedRenderArea) ? GetRestrictedRenderScissorRect() : new Vector4(0, 1, 0, 1);
            material.SetVector("_ScissorRect", scissorRect);

            // Draw glyphs with classic layout
            Rect totalRect = Rectangle;
            for (int i = 0; i < labelLayout.glyphLayout.Length; i++)
            {
                GlyphLayoutData glyphLayout = labelLayout.glyphLayout[i];

                Rect targetRect = new Rect(
                    totalRect.x + glyphLayout.x * LocalScale.x * textScale + HorzPixelScrollOffset * LocalScale.x * textScale,
                    totalRect.y + glyphLayout.y * LocalScale.y * textScale,
                    glyphLayout.glyphWidth * LocalScale.x * textScale,
                    font.GlyphHeight * LocalScale.y * textScale);

                font.DrawClassicGlyph(glyphLayout.glyphRawAscii, targetRect, textColor, shadowPosition * LocalScale, shadowColor);
            }
        }

        #endregion

        #region Public Methods

        public virtual void RefreshClassicLayout()
        {
            if (!wrapText)
                CreateNewLabelLayoutSingleLine();
            else
                CreateNewLabelLayoutWrapped();
        }

        #endregion

        #region Protected Methods

        protected virtual void SetText(string value)
        {
            // Truncate string to max characters
            if (maxCharacters != -1)
                value = value.Substring(0, Math.Min(value.Length, maxCharacters));

            this.text = value;
            RefreshClassicLayout();
        }

        protected Vector4 GetRestrictedRenderScissorRect()
        {
            Rect myRect = this.Rectangle;
            Rect screenRect = new Rect(0, 0, Screen.width, Screen.height);
            float xMinScreen = 0.0f, xMaxScreen = 0.0f, yMinScreen = 0.0f, yMaxScreen = 0.0f;
            if (restrictedRenderAreaCoordinateType == RestrictedRenderArea_CoordinateType.ScreenCoordinates)
            {
                xMinScreen = rectRestrictedRenderArea.xMin;
                xMaxScreen = rectRestrictedRenderArea.xMax;
                yMinScreen = rectRestrictedRenderArea.yMin;
                yMaxScreen = rectRestrictedRenderArea.yMax;
            }
            else if (restrictedRenderAreaCoordinateType == RestrictedRenderArea_CoordinateType.DaggerfallNativeCoordinates)
            {
                Rect rectLabel = new Rect(this.Parent.Position + this.Position, this.Size);
                float leftCut = Mathf.Round(Math.Max(0, rectRestrictedRenderArea.xMin - rectLabel.xMin));
                float rightCut = Mathf.Round(Math.Max(0, rectLabel.xMax - rectRestrictedRenderArea.xMax));
                float topCut = Mathf.Round(Math.Max(0, rectRestrictedRenderArea.yMin - rectLabel.yMin));
                float bottomCut = Mathf.Round(Math.Max(0, rectLabel.yMax - rectRestrictedRenderArea.yMax));

                xMinScreen = myRect.xMin + (this.Position.x + leftCut) * this.LocalScale.x;
                xMaxScreen = myRect.xMax + (this.Position.x - rightCut) * this.LocalScale.x;
                yMinScreen = myRect.yMin + (topCut) * this.LocalScale.y;
                yMaxScreen = myRect.yMax - (bottomCut) * this.LocalScale.y;
            } 

            Vector4 scissorRect;
            scissorRect.x = xMinScreen / screenRect.width;
            scissorRect.y = xMaxScreen / screenRect.width;
            scissorRect.z = 1.0f - yMaxScreen / screenRect.height;
            scissorRect.w = 1.0f - yMinScreen / screenRect.height;

            return scissorRect;
        }

<<<<<<< HEAD
        protected void RebuildGlyphLayout()
        {
            if (font == null || !font.TMPFont)
                return;

            // Encode text to glyph layout array - this only needs to be done when text changes
            byte[] utf32Bytes = Encoding.UTF32.GetBytes(text);
            glyphLayout = new GlyphLayoutData[utf32Bytes.Length / sizeof(int)];
            for (int i = 0; i < utf32Bytes.Length; i += sizeof(int))
            {
                // Get code and use ? for any character code not in dictionary
                int code = BitConverter.ToInt32(utf32Bytes, i);
                if (!font.TMPFont.characterLookupTable.ContainsKey((uint)code))
                    code = DaggerfallFont.ErrorCode;

                // Cache glyph information
                TMP_Character character = font.TMPFont.characterTable[code];
                glyphLayout[i / sizeof(int)] = new GlyphLayoutData()
                {
                    glyphCode = code,
                    glyphWidth = character.glyph.metrics.width,
                };
            }
        }

        #endregion

        #region Dynamic Label Drawing Methods

        void DrawDynamicLabel()
        {
            if (glyphLayout == null || glyphLayout.Length == 0)
                return;

            // Set render area
            Material material = font.GetMaterial();
            Vector4 scissorRect = (useRestrictedRenderArea) ? GetRestrictedRenderScissorRect() : new Vector4(0, 1, 0, 1);
            material.SetVector("_ScissorRect", scissorRect);

            // Calculate initial position
            Rect totalRect = Rectangle;
            Vector2 position = new Vector2(
                totalRect.x + HorzPixelScrollOffset * LocalScale.x * textScale,
                totalRect.y);
            Vector2 startPosition = position;

            // Draw all glyphs in sequence
            // TODO: Support wrapped layouts and look into more advanced formatting capabilities
            float greatestXPos = float.MinValue;
            for(int i = 0; i < glyphLayout.Length; i++)
            {
                position.x += font.DrawTMPGlyph(glyphLayout[i].glyphCode, position, LocalScale, textColor);
                if (position.x > greatestXPos)
                    greatestXPos = position.x;
            }

            // Set total width and size
            totalWidth = greatestXPos - startPosition.x + 1 * LocalScale.x * textScale;
            Size = new Vector2(totalWidth / LocalScale.x, totalHeight * textScale);
        }

=======
>>>>>>> 3171913d
        #endregion

        #region Classic Label Layout Methods

        void CreateNewLabelLayoutSingleLine()
        {
            //
            // Stage 1 - Encode glyphs and calculate final dimensions
            //

            // Use default UI font if none set
            if (font == null)
                font = DaggerfallUI.DefaultFont;

            // Start a new layout
            labelLayout = new LabelLayoutData();
            List<GlyphLayoutData> glyphLayout = new List<GlyphLayoutData>();

            // Set a local maxWidth that compensates for textScale
            int maxWidth = (int)(this.maxWidth / textScale);

            // First pass encodes ASCII and calculates final dimensions
            int width = 0;
            asciiBytes = Encoding.Convert(Encoding.UTF8, Encoding.GetEncoding("ISO-8859-1"), Encoding.Default.GetBytes(text));
            for (int i = startCharacterIndex; i < asciiBytes.Length; i++)
            {
                // Invalid ASCII bytes are cast to a space character
                if (!font.HasGlyph(asciiBytes[i]))
                    asciiBytes[i] = DaggerfallFont.SpaceCode;

                // Calculate total width
                DaggerfallFont.GlyphInfo glyph = font.GetGlyph(asciiBytes[i]);
                width += glyph.width + font.GlyphSpacing;               
            }

            // Trim width
            if (maxWidth > 0 && width > maxWidth)
                width = maxWidth;

            // Create virtual layout area
            totalWidth = width;
            totalHeight = (int)(font.GlyphHeight);
            numTextLines = 1;
            labelLayout.width = totalWidth;
            labelLayout.height = totalHeight;

            //
            // Stage 2 - Add glyphs to layout
            //

            // Determine horizontal alignment offset
            float alignmentOffset;
            switch (horizontalTextAlignment)
            {
                default:
                case HorizontalTextAlignmentSetting.None:
                case HorizontalTextAlignmentSetting.Left:
                case HorizontalTextAlignmentSetting.Justify:
                    alignmentOffset = 0.0f;
                    break;
                case HorizontalTextAlignmentSetting.Center:
                    alignmentOffset = (totalWidth - width) * 0.5f;
                    break;
                case HorizontalTextAlignmentSetting.Right:
                    alignmentOffset = totalWidth - width;
                    break;
            }

            // Second pass adds glyphs to layout
            int xpos = (int)alignmentOffset;
            for (int i = startCharacterIndex; i < asciiBytes.Length; i++)
            {
                DaggerfallFont.GlyphInfo glyph = font.GetGlyph(asciiBytes[i]);
                if (xpos + glyph.width >= totalWidth)
                    break;

                GlyphLayoutData glyphPos = new GlyphLayoutData()
                {
                    x = xpos,
                    y = 0,
                    glyphRawAscii = asciiBytes[i],
                    glyphWidth = glyph.width,
                };

                glyphLayout.Add(glyphPos);
                xpos += glyph.width + font.GlyphSpacing;
            }

            labelLayout.glyphLayout = glyphLayout.ToArray();
            this.Size = new Vector2(totalWidth * textScale, totalHeight * textScale);
        }

        void CreateNewLabelLayoutWrapped()
        {
            // Use default UI font if none set
            if (font == null)
                font = DaggerfallUI.DefaultFont;

            //
            // Stage 1 - Encode glyphs and calculate final dimensions
            //

            // Start a new layout
            labelLayout = new LabelLayoutData();
            List<GlyphLayoutData> glyphLayout = new List<GlyphLayoutData>();

            // Set a local maxWidth that compensates for textScale
            int maxWidth = (int)(this.maxWidth / textScale);

            // First pass encodes ASCII and calculates final dimensions
            int width = 0;
            int greatestWidthFound = 0;
            int lastEndOfRowByte = 0;
            asciiBytes = Encoding.ASCII.GetBytes(text);
            List<byte[]> rows = new List<byte[]>();
            List<int> rowWidth = new List<int>();

            for (int i = 0; i < asciiBytes.Length; i++)
            {
                // Invalid ASCII bytes are cast to a space character
                if (!font.HasGlyph(asciiBytes[i]))
                    asciiBytes[i] = DaggerfallFont.SpaceCode;

                // Calculate total width
                DaggerfallFont.GlyphInfo glyph = font.GetGlyph(asciiBytes[i]);

                // If maxWidth is set, don't allow the label texture to exceed it
                if ((maxWidth <= 0) || ((width + glyph.width + font.GlyphSpacing) <= maxWidth))
                {
                    width += glyph.width + font.GlyphSpacing;
                }
                else
                {
                    int rowLength;
                    if (wrapWords)
                    {
                        int j;
                        for (j = i; j >= lastEndOfRowByte; j--)
                        {
                            glyph = font.GetGlyph(asciiBytes[j]);
                            if (j < i) // glyph i has not been added to width
                            {
                                width -= glyph.width + font.GlyphSpacing;
                                if (width <= maxWidth && asciiBytes[j] == DaggerfallFont.SpaceCode)
                                {
                                    break;
                                }
                            }
                        }

                        if (j > lastEndOfRowByte) // space found in row at position that is not exceeding maxWidth for all summed glyph's widths before this position
                        {
                            i = j; // set new processing position (j is the space position, i will be increased on next loop iteration to point to next chat after the space char)
                            rowLength = j - lastEndOfRowByte; // set length from row start to position before space
                        }
                        else
                        {
                            rowLength = i - lastEndOfRowByte;
                        }

                        // compute width of text-wrapped line
                        width = 0;
                        for (int k = lastEndOfRowByte; k < j; k++)
                        {
                            if (k < j - 1 || (k == j - 1 && asciiBytes[k] != DaggerfallFont.SpaceCode)) // all expect last character if it is a space
                            {
                                glyph = font.GetGlyph(asciiBytes[k]);
                                width += glyph.width + font.GlyphSpacing;
                            }
                        }
                    }
                    else
                    {
                        rowLength = i - lastEndOfRowByte;
                    }
                    // The row of glyphs exceeded maxWidth. Add it to the list of rows and start
                    // counting width again with the remainder of the ASCII bytes.
                    List<byte> content = new List<byte>(asciiBytes).GetRange(lastEndOfRowByte, rowLength);
                    if (content[content.Count - 1] == DaggerfallFont.SpaceCode)
                        content.RemoveAt(content.Count - 1);
                    byte[] trimmed = content.ToArray();

                    rows.Add(trimmed);
                    rowWidth.Add(width);

                    // update greatest width found so far
                    if (greatestWidthFound < width)
                        greatestWidthFound = width;

                    // reset width for next line
                    width = 0;

                    lastEndOfRowByte = i + 1; // position after space for next line, note: i will be increased on next loop iteration anyway - so no need to increase i
                }
            }

            if (lastEndOfRowByte > 0)
                asciiBytes = new List<byte>(asciiBytes).GetRange(lastEndOfRowByte, asciiBytes.Length - lastEndOfRowByte).ToArray();

            // also get width of last line
            width = 0;
            for (int i = 0; i < asciiBytes.Length; i++)
            {
                DaggerfallFont.GlyphInfo glyph = font.GetGlyph(asciiBytes[i]);
                width += glyph.width + font.GlyphSpacing;
            }

            // update greatest width found so far
            if (width <= maxWidth && greatestWidthFound < width) // width should always be <= maxWidth here
                greatestWidthFound = width;

            rows.Add(asciiBytes);
            rowWidth.Add(width);

            // Create virtual layout area
            totalWidth = maxWidth;
            totalHeight = (int)(rows.Count * font.GlyphHeight);
            numTextLines = rows.Count;

            //
            // Stage 2 - Add glyphs to layout
            //

            // Second pass adds glyphs to label texture
            float xpos = 0;
            float ypos = totalHeight - font.GlyphHeight;

            //foreach (byte[] row in rows)
            for (int r = 0; r < rows.Count; r++)
            {
                byte[] row = rows[r];
                float alignmentOffset;
                switch (horizontalTextAlignment)
                {
                    default:
                    case HorizontalTextAlignmentSetting.None:
                    case HorizontalTextAlignmentSetting.Left:
                    case HorizontalTextAlignmentSetting.Justify:
                        alignmentOffset = 0.0f;
                        break;
                    case HorizontalTextAlignmentSetting.Center:
                        alignmentOffset = (totalWidth - rowWidth[r]) * 0.5f;
                        break;
                    case HorizontalTextAlignmentSetting.Right:
                        alignmentOffset = totalWidth - rowWidth[r];
                        break;
                }

                int numSpaces = 0; // needed to compute extra offset between words for HorizontalTextAlignmentSetting.Justify
                int extraSpaceToDistribute = 0;  // needed to compute extra offset between words for HorizontalTextAlignmentSetting.Justify
                if (horizontalTextAlignment == HorizontalTextAlignmentSetting.Justify)
                {
                    for (int i = 0; i < row.Length; i++)
                    {
                        if (row[i] == DaggerfallFont.SpaceCode)
                            numSpaces++;
                    }

                    extraSpaceToDistribute = maxWidth - rowWidth[r];
                }

                xpos = (int)alignmentOffset;
                for (int i = 0; i < row.Length; i++)
                {
                    DaggerfallFont.GlyphInfo glyph = font.GetGlyph(row[i]);
                    if (xpos + glyph.width > totalWidth)
                        break;

                    if (row[i] == DaggerfallFont.SpaceCode)
                    {
                        if (numSpaces > 1)
                        {
                            int currentPortionExtraSpaceToDistribute = (int)Mathf.Round((float)extraSpaceToDistribute / (float)numSpaces);
                            xpos += currentPortionExtraSpaceToDistribute;
                            extraSpaceToDistribute -= currentPortionExtraSpaceToDistribute;
                            numSpaces--;
                        }
                        else if (numSpaces == 1)
                        {
                            xpos += extraSpaceToDistribute;
                        }
                    }

                    GlyphLayoutData glyphPos = new GlyphLayoutData()
                    {
                        x = xpos,
                        y = totalHeight - font.GlyphHeight - ypos,
                        glyphRawAscii = row[i],
                        glyphWidth = glyph.width,
                    };

                    glyphLayout.Add(glyphPos);
                    xpos += glyph.width + font.GlyphSpacing;
                }
                ypos -= font.GlyphHeight;
            }

            labelLayout.glyphLayout = glyphLayout.ToArray();
            this.Size = new Vector2(totalWidth * textScale, totalHeight * textScale);
        }

        #endregion
    }
}<|MERGE_RESOLUTION|>--- conflicted
+++ resolved
@@ -347,70 +347,6 @@
             return scissorRect;
         }
 
-<<<<<<< HEAD
-        protected void RebuildGlyphLayout()
-        {
-            if (font == null || !font.TMPFont)
-                return;
-
-            // Encode text to glyph layout array - this only needs to be done when text changes
-            byte[] utf32Bytes = Encoding.UTF32.GetBytes(text);
-            glyphLayout = new GlyphLayoutData[utf32Bytes.Length / sizeof(int)];
-            for (int i = 0; i < utf32Bytes.Length; i += sizeof(int))
-            {
-                // Get code and use ? for any character code not in dictionary
-                int code = BitConverter.ToInt32(utf32Bytes, i);
-                if (!font.TMPFont.characterLookupTable.ContainsKey((uint)code))
-                    code = DaggerfallFont.ErrorCode;
-
-                // Cache glyph information
-                TMP_Character character = font.TMPFont.characterTable[code];
-                glyphLayout[i / sizeof(int)] = new GlyphLayoutData()
-                {
-                    glyphCode = code,
-                    glyphWidth = character.glyph.metrics.width,
-                };
-            }
-        }
-
-        #endregion
-
-        #region Dynamic Label Drawing Methods
-
-        void DrawDynamicLabel()
-        {
-            if (glyphLayout == null || glyphLayout.Length == 0)
-                return;
-
-            // Set render area
-            Material material = font.GetMaterial();
-            Vector4 scissorRect = (useRestrictedRenderArea) ? GetRestrictedRenderScissorRect() : new Vector4(0, 1, 0, 1);
-            material.SetVector("_ScissorRect", scissorRect);
-
-            // Calculate initial position
-            Rect totalRect = Rectangle;
-            Vector2 position = new Vector2(
-                totalRect.x + HorzPixelScrollOffset * LocalScale.x * textScale,
-                totalRect.y);
-            Vector2 startPosition = position;
-
-            // Draw all glyphs in sequence
-            // TODO: Support wrapped layouts and look into more advanced formatting capabilities
-            float greatestXPos = float.MinValue;
-            for(int i = 0; i < glyphLayout.Length; i++)
-            {
-                position.x += font.DrawTMPGlyph(glyphLayout[i].glyphCode, position, LocalScale, textColor);
-                if (position.x > greatestXPos)
-                    greatestXPos = position.x;
-            }
-
-            // Set total width and size
-            totalWidth = greatestXPos - startPosition.x + 1 * LocalScale.x * textScale;
-            Size = new Vector2(totalWidth / LocalScale.x, totalHeight * textScale);
-        }
-
-=======
->>>>>>> 3171913d
         #endregion
 
         #region Classic Label Layout Methods
