--- conflicted
+++ resolved
@@ -178,7 +178,8 @@
             RefreshDrives();
             
             if(DaggerfallUnity.Settings.PortableInstall)
-            { // start browsing from exe path for portable installs
+            { 
+				// start browsing from exe path for portable installs
                 currentPath = AppDomain.CurrentDomain.BaseDirectory;
                 if(SystemInfo.operatingSystemFamily == OperatingSystemFamily.Windows)
                 {
@@ -186,12 +187,9 @@
                     driveList.SelectIndexSilent(drives.FindIndex( d => d == drive ));
                 }
                 UpdatePathText();
-                RefreshFolders();
-            }
-            else
-            {
-                RefreshFolders();
-            }
+			}
+			
+			RefreshFolders();
 
             // Setup events
             confirmButton.OnMouseClick += ConfirmButton_OnMouseClick;
@@ -246,10 +244,6 @@
                     }
                 }
 
-                // Add return path
-                if (currentPath != drives[driveList.SelectedIndex])
-                    folderList.AddItem("..", 0);
-
                 folderScroller.TotalUnits = folderList.Count;
                 folderScroller.DisplayUnits = folderList.RowsDisplayed;
                 folderScroller.ScrollIndex = 0;
@@ -377,10 +371,6 @@
                 currentPath = newPath;
                 RefreshFolders();
                 RaisePathChangedEvent();
-<<<<<<< HEAD
-=======
-
->>>>>>> d49f6af2
                 UpdatePathText();
             }
         }
