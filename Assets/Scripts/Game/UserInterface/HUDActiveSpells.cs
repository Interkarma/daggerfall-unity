--- conflicted
+++ resolved
@@ -228,21 +228,13 @@
             // Setup icon panels
             for (int i = 0; i < iconPool.Length; i++)
             {
-<<<<<<< HEAD
                 iconPool[i] = new Panel
                 {
-                    BackgroundColor = Color.black,
+                    BackgroundColor = Color.clear, // classic uses a black background
                     AutoSize = AutoSizeModes.None,
                     Enabled = false,
                     ToolTip = defaultToolTip
                 };
-=======
-                iconPool[i] = new Panel();
-                iconPool[i].BackgroundColor = Color.clear; // classic uses a black background
-                iconPool[i].AutoSize = AutoSizeModes.None;
-                iconPool[i].Enabled = false;
-                iconPool[i].ToolTip = defaultToolTip;
->>>>>>> 74ddd234
                 Components.Add(iconPool[i]);
             }
         }
