// Project:         Daggerfall Tools For Unity
// Copyright:       Copyright (C) 2009-2020 Daggerfall Workshop
// Web Site:        http://www.dfworkshop.net
// License:         MIT License (http://www.opensource.org/licenses/mit-license.php)
// Source Code:     https://github.com/Interkarma/daggerfall-unity
// Original Author: Gavin Clayton (interkarma@dfworkshop.net)
// Contributors:    
// 
// Notes:
//

using DaggerfallWorkshop.Game;
using UnityEngine;

namespace DaggerfallWorkshop.Utility
{
    /// <summary>
    /// Manages settings for retro mode rendering.
    /// </summary>
    public class RetroRenderer : MonoBehaviour
    {
        public RenderTexture RetroTexture320x200;
        public RenderTexture RetroTexture640x400;
        public RenderTexture RetroPresentationTarget;

        DaggerfallSky sky;
        RenderTexture retroTexture;
        int retroMode;

        Material depthProcessMaterial;

        public RenderTexture RetroTexture
        {
            get { return retroTexture; }
        }

<<<<<<< HEAD
=======
        public Material PostprocessMaterial
        {
            get { return postprocessMaterial; }
        }

        static Color32[] art_pal =
        {
            new Color32( 255, 229, 129, 255),
            new Color32( 255, 206, 107, 255),
            new Color32( 255, 206,  99, 255),
            new Color32( 247, 206, 115, 255),
            new Color32( 255, 206,  90, 255),
            new Color32( 247, 206, 107, 255),
            new Color32( 239, 206, 115, 255),
            new Color32( 231, 206, 123, 255),
            new Color32( 255, 198,  99, 255),
            new Color32( 255, 197,  86, 255),
            new Color32( 231, 198, 122, 255),
            new Color32( 222, 198, 128, 255),
            new Color32( 247, 189,  79, 255),
            new Color32( 208, 185, 134, 255),
            new Color32( 228, 178,  80, 255),
            new Color32( 186, 174, 147, 255),
            new Color32( 176, 164, 148, 255),
            new Color32( 206, 159,  73, 255),
            new Color32( 179, 160, 121, 255),
            new Color32( 165, 156, 156, 255),
            new Color32( 185, 148,  76, 255),
            new Color32( 161, 147, 125, 255),
            new Color32( 164, 141,  94, 255),
            new Color32( 164, 130,  67, 255),
            new Color32( 140, 129, 119, 255),
            new Color32( 137, 121,  94, 255),
            new Color32( 132, 119, 107, 255),
            new Color32( 132, 114,  82, 255),
            new Color32( 137, 112,  66, 255),
            new Color32( 118, 105,  93, 255),
            new Color32( 112,  94,  72, 255),
            new Color32( 244, 202, 167, 255),
            new Color32( 227, 180, 144, 255),
            new Color32( 207, 152, 118, 255),
            new Color32( 193, 133, 100, 255),
            new Color32( 180, 113,  80, 255),
            new Color32( 165, 100,  70, 255),
            new Color32( 152,  93,  63, 255),
            new Color32( 140,  86,  55, 255),
            new Color32( 129,  79,  48, 255),
            new Color32( 122,  75,  43, 255),
            new Color32( 112,  70,  40, 255),
            new Color32( 103,  64,  39, 255),
            new Color32(  91,  67,  38, 255),
            new Color32(  79,  63,  43, 255),
            new Color32(  66,  54,  41, 255),
            new Color32(  54,  50,  40, 255),
            new Color32( 232, 188, 200, 255),
            new Color32( 220, 166, 188, 255),
            new Color32( 204, 146, 170, 255),
            new Color32( 188, 127, 158, 255),
            new Color32( 175, 111, 144, 255),
            new Color32( 155,  98, 130, 255),
            new Color32( 143,  84, 119, 255),
            new Color32( 127,  77, 106, 255),
            new Color32( 109,  69, 102, 255),
            new Color32( 101,  65,  96, 255),
            new Color32(  86,  58,  77, 255),
            new Color32(  75,  52,  71, 255),
            new Color32(  67,  51,  63, 255),
            new Color32(  63,  47,  56, 255),
            new Color32(  56,  45,  52, 255),
            new Color32(  46,  44,  46, 255),
            new Color32( 245, 212, 172, 255),
            new Color32( 229, 193, 150, 255),
            new Color32( 213, 174, 128, 255),
            new Color32( 196, 154, 105, 255),
            new Color32( 183, 140,  88, 255),
            new Color32( 173, 127,  78, 255),
            new Color32( 160, 118,  74, 255),
            new Color32( 151, 110,  69, 255),
            new Color32( 134, 103,  65, 255),
            new Color32( 123,  92,  60, 255),
            new Color32( 109,  85,  54, 255),
            new Color32(  96,  76,  51, 255),
            new Color32(  83,  71,  44, 255),
            new Color32(  69,  63,  42, 255),
            new Color32(  61,  54,  38, 255),
            new Color32(  50,  45,  34, 255),
            new Color32( 205, 205, 224, 255),
            new Color32( 188, 188, 199, 255),
            new Color32( 165, 165, 174, 255),
            new Color32( 145, 145, 159, 255),
            new Color32( 135, 135, 149, 255),
            new Color32( 122, 122, 137, 255),
            new Color32( 114, 114, 127, 255),
            new Color32( 103, 103, 116, 255),
            new Color32(  94,  94, 109, 255),
            new Color32(  85,  85,  96, 255),
            new Color32(  75,  75,  85, 255),
            new Color32(  68,  68,  80, 255),
            new Color32(  61,  61,  67, 255),
            new Color32(  53,  53,  59, 255),
            new Color32(  48,  48,  50, 255),
            new Color32(  44,  44,  45, 255),
            new Color32( 176, 205, 255, 255),
            new Color32( 147, 185, 244, 255),
            new Color32( 123, 164, 230, 255),
            new Color32( 104, 152, 217, 255),
            new Color32(  87, 137, 205, 255),
            new Color32(  68, 124, 192, 255),
            new Color32(  68, 112, 179, 255),
            new Color32(  62, 105, 167, 255),
            new Color32(  55,  97, 154, 255),
            new Color32(  49,  90, 142, 255),
            new Color32(  45,  82, 122, 255),
            new Color32(  51,  77, 102, 255),
            new Color32(  52,  69,  87, 255),
            new Color32(  50,  62,  73, 255),
            new Color32(  47,  59,  60, 255),
            new Color32(  44,  48,  49, 255),
            new Color32( 220, 220, 220, 255),
            new Color32( 197, 197, 197, 255),
            new Color32( 185, 185, 185, 255),
            new Color32( 174, 174, 174, 255),
            new Color32( 162, 162, 162, 255),
            new Color32( 147, 147, 147, 255),
            new Color32( 132, 132, 132, 255),
            new Color32( 119, 119, 119, 255),
            new Color32( 110, 110, 110, 255),
            new Color32(  99,  99,  99, 255),
            new Color32(  87,  87,  87, 255),
            new Color32(  78,  78,  78, 255),
            new Color32(  67,  67,  67, 255),
            new Color32(  58,  58,  58, 255),
            new Color32(  51,  51,  51, 255),
            new Color32(  44,  44,  44, 255),
            new Color32( 182, 218, 227, 255),
            new Color32( 158, 202, 202, 255),
            new Color32( 134, 187, 187, 255),
            new Color32( 109, 170, 170, 255),
            new Color32(  87, 154, 154, 255),
            new Color32(  77, 142, 142, 255),
            new Color32(  70, 135, 135, 255),
            new Color32(  62, 124, 124, 255),
            new Color32(  54, 112, 112, 255),
            new Color32(  46, 103, 103, 255),
            new Color32(  39,  91,  91, 255),
            new Color32(  40,  83,  83, 255),
            new Color32(  45,  72,  72, 255),
            new Color32(  47,  63,  63, 255),
            new Color32(  50,  55,  55, 255),
            new Color32(  45,  48,  48, 255),
            new Color32( 255, 246, 103, 255),
            new Color32( 241, 238,  45, 255),
            new Color32( 226, 220,   0, 255),
            new Color32( 212, 203,   0, 255),
            new Color32( 197, 185,   0, 255),
            new Color32( 183, 168,   0, 255),
            new Color32( 168, 150,   0, 255),
            new Color32( 154, 133,   0, 255),
            new Color32( 139, 115,   0, 255),
            new Color32( 127, 106,   4, 255),
            new Color32( 116,  97,   7, 255),
            new Color32( 104,  87,  11, 255),
            new Color32(  93,  78,  14, 255),
            new Color32(  81,  69,  18, 255),
            new Color32(  69,  60,  21, 255),
            new Color32(  58,  51,  25, 255),
            new Color32( 202, 221, 196, 255),
            new Color32( 175, 200, 168, 255),
            new Color32( 148, 176, 141, 255),
            new Color32( 123, 156, 118, 255),
            new Color32( 107, 144, 109, 255),
            new Color32(  93, 130,  94, 255),
            new Color32(  82, 116,  86, 255),
            new Color32(  77, 110,  78, 255),
            new Color32(  68,  99,  67, 255),
            new Color32(  61,  89,  53, 255),
            new Color32(  52,  77,  45, 255),
            new Color32(  46,  68,  37, 255),
            new Color32(  39,  60,  39, 255),
            new Color32(  30,  55,  30, 255),
            new Color32(  34,  51,  34, 255),
            new Color32(  40,  47,  40, 255),
            new Color32( 179, 107,  83, 255),
            new Color32( 175,  95,  75, 255),
            new Color32( 175,  87,  67, 255),
            new Color32( 163,  79,  59, 255),
            new Color32( 155,  75,  51, 255),
            new Color32( 147,  71,  47, 255),
            new Color32( 155,  91,  47, 255),
            new Color32( 139,  83,  43, 255),
            new Color32( 127,  75,  39, 255),
            new Color32( 115,  67,  35, 255),
            new Color32(  99,  63,  31, 255),
            new Color32(  87,  55,  27, 255),
            new Color32(  75,  47,  23, 255),
            new Color32(  59,  39,  19, 255),
            new Color32(  47,  31,  15, 255),
            new Color32(  35,  23,  11, 255),
            new Color32( 216, 227, 162, 255),
            new Color32( 185, 205, 127, 255),
            new Color32( 159, 183, 101, 255),
            new Color32( 130, 162,  77, 255),
            new Color32( 109, 146,  66, 255),
            new Color32( 101, 137,  60, 255),
            new Color32(  92, 127,  54, 255),
            new Color32(  84, 118,  48, 255),
            new Color32(  76, 108,  42, 255),
            new Color32(  65,  98,  37, 255),
            new Color32(  53,  87,  34, 255),
            new Color32(  51,  75,  35, 255),
            new Color32(  45,  64,  37, 255),
            new Color32(  43,  56,  39, 255),
            new Color32(  38,  51,  40, 255),
            new Color32(  43,  46,  45, 255),
            new Color32( 179, 115,  79, 255),
            new Color32( 175, 111,  75, 255),
            new Color32( 171, 107,  71, 255),
            new Color32( 167, 103,  67, 255),
            new Color32( 159,  99,  63, 255),
            new Color32( 155,  95,  59, 255),
            new Color32( 151,  91,  55, 255),
            new Color32( 143,  87,  51, 255),
            new Color32(  40,  40,  40, 255),
            new Color32(  38,  38,  38, 255),
            new Color32(  35,  35,  35, 255),
            new Color32(  31,  31,  31, 255),
            new Color32(  27,  27,  27, 255),
            new Color32(  23,  23,  23, 255),
            new Color32(  19,  19,  19, 255),
            new Color32(  15,  15,  15, 255),
            new Color32( 254, 255, 199, 255),
            new Color32( 254, 245, 185, 255),
            new Color32( 254, 235, 170, 255),
            new Color32( 254, 225, 156, 255),
            new Color32( 255, 215, 141, 255),
            new Color32( 255, 205, 127, 255),
            new Color32( 255, 195, 112, 255),
            new Color32( 255, 185,  98, 255),
            new Color32( 255, 175,  83, 255),
            new Color32( 241, 167,  54, 255),
            new Color32( 234, 155,  50, 255),
            new Color32( 226, 143,  46, 255),
            new Color32( 219, 131,  43, 255),
            new Color32( 212, 119,  39, 255),
            new Color32( 205, 107,  35, 255),
            new Color32( 198,  95,  31, 255),
            new Color32( 190,  84,  27, 255),
            new Color32( 183,  72,  23, 255),
            new Color32( 176,  60,  19, 255),
            new Color32( 169,  48,  15, 255),
            new Color32( 162,  36,  12, 255),
            new Color32( 154,  24,   8, 255),
            new Color32( 147,  12,   4, 255),
            new Color32( 130,  22,   0, 255),
            new Color32( 111,  34,   0, 255),
            new Color32( 102,  33,   1, 255),
            new Color32(  92,  33,   3, 255),
            new Color32(  83,  32,  10, 255),
            new Color32(  74,  39,  27, 255),
            new Color32(  65,  41,  33, 255),
            new Color32(  57,  43,  39, 255),
            new Color32(   0,   0,   0, 255),

            // Sky deep blues. Can be removed when sky is no longer palettized
            new Color32(  28,  28,  71, 255),
            new Color32(  27,  27,  67, 255),
            new Color32(  27,  27,  64, 255),
            new Color32(  26,  26,  60, 255),
            new Color32(  26,  26,  56, 255),
            new Color32(  25,  25,  53, 255),
            new Color32(  25,  25,  49, 255),
            new Color32(  24,  24,  46, 255),
            new Color32(  23,  23,  42, 255),
            new Color32(  23,  23,  38, 255),
            new Color32(  22,  22,  35, 255),
            new Color32(  22,  22,  31, 255),
            new Color32(  21,  21,  27, 255),
            new Color32(  21,  21,  24, 255),
            new Color32(  20,  20,  20, 255),
            new Color32(   0,   0, 108, 255),
            new Color32(   0,   0, 103, 255),
            new Color32(   0,   0,  99, 255),
            new Color32(   0,   0,  94, 255),
            new Color32(   0,   0,  90, 255),
            new Color32(   0,   0,  85, 255),
            new Color32(   0,   0,  80, 255),
            new Color32(   0,   0,  76, 255),
            new Color32(   0,   0,  71, 255),
            new Color32(   0,   0,  67, 255),
            new Color32(   0,   0,  62, 255),
            new Color32(   0,   0,  57, 255),
            new Color32(   0,   0,  53, 255),
            new Color32(   0,   0,  48, 255),
            new Color32(   0,   0,  44, 255),
            new Color32(   0,   0,  39, 255),
        };

        // LUT downsampling
        // 0 - 64MB, 7s init (excellent, similar to k-d tree shader)
        // 1 - 8MB, 850ms init (very good, hard to tell from 0 visually, probably less cache misses too)
        // 2 - 1MB (good, slightly less crisp looking)
        // quality goes downhill from here, as some classic colors get conflated together in the LUT
        // 6 - EGA with bad color choice
        const int lutShift = 1;

        Texture3D lut = null;

        private void initLut(int size)
        {
            if (lut)
                return;

            var watch = System.Diagnostics.Stopwatch.StartNew();
            FastColorPalette.IPalette palette = FastColorPalette.BuildPalette(art_pal);
            watch.Stop();
            Debug.Log("Time spent building palette = " + watch.ElapsedMilliseconds + "ms");

            var watch2 = System.Diagnostics.Stopwatch.StartNew();
            lut = new Texture3D(size, size, size, TextureFormat.RGBA32, false);
            lut.filterMode = FilterMode.Point;
            lut.wrapMode = TextureWrapMode.Clamp;

            Color32[] colors = new Color32[size * size * size];
            Color32 targetColor = new Color32();
            targetColor.a = 255;
            int colorsIndex = 0;
            Color32 color;
            for (int b = 0; b < size; b++)
            {
                targetColor.b = (byte)((b << lutShift));
                for (int g = 0; g < size; g++)
                {
                    targetColor.g = (byte)((g << lutShift));
                    for (int r = 0; r < size; r++)
                    {
                        targetColor.r = (byte)((r << lutShift));
                        palette.GetNearestColor(targetColor, out color);
                        colors[colorsIndex++] = color;
                    }
                }
            }
            watch2.Stop();
            Debug.Log("Time spent filling LUT = " + watch2.ElapsedMilliseconds + "ms");
            var watch3 = System.Diagnostics.Stopwatch.StartNew();
            lut.SetPixels32(colors);
            lut.Apply();
            watch3.Stop();
            Debug.Log("Time spent transferring LUT = " + watch3.ElapsedMilliseconds + "ms");
        }

>>>>>>> b897a141
        private void Start()
        {
            // Get retro mode and do nothing further if disabled
            retroMode = DaggerfallUnity.Settings.RetroRenderingMode;
            if (retroMode == 0)
                return;

            // Get sky reference
            sky = GameManager.Instance.SkyRig.GetComponent<DaggerfallSky>();

            // Get reference to retro rendertexture
            //  0 = retro rendering off
            //  1 = retro 320x200 rendering on
            //  2 = retro 640x400 rendering on
            if (retroMode == 1 && RetroTexture320x200)
                retroTexture = GameManager.Instance.MainCamera.targetTexture = RetroTexture320x200;
            else if (retroMode == 2 && RetroTexture640x400)
                retroTexture = GameManager.Instance.MainCamera.targetTexture = RetroTexture640x400;

            // Get depth process material
            Shader depthProcessShader = Shader.Find("Daggerfall/DepthProcessShader");
            depthProcessMaterial = new Material(depthProcessShader);
        }

        private void Update()
        {
            // Do nothing if retro mode disabled
            if (retroMode == 0)
                return;

            // Conditionally handle classic sky camera
            // Sky may not be enabled at startup (e.g starting in dungeon) so need to check
            // Does nothing when retro world setting disabled as this behaviour is also disabled
            if (sky && sky.SkyCamera && retroTexture && sky.SkyCamera.targetTexture != retroTexture)
                sky.SkyCamera.targetTexture = retroTexture;
        }

        private void OnPostRender()
        {
            // Do nothing if retro mode disabled or texture not set
            if (retroMode == 0 || !retroTexture || !RetroPresentationTarget || !depthProcessMaterial)
                return;

<<<<<<< HEAD
            // Blit to presentation rendertexture with postprocess material
            Graphics.Blit(retroTexture, RetroPresentationTarget, depthProcessMaterial);
=======
            if (enablePostprocessing)
            {
                if (!postprocessMaterial)
                {
                    Shader shader;
                    switch (DaggerfallUnity.Settings.PostProcessingInRetroMode)
                    {
                        case 1:
                            shader = Shader.Find(MaterialReader._DaggerfallRetroPosterizationShaderName);
                            postprocessMaterial = new Material(shader);
                            break;
                        case 2:
                            int size = 256 >> lutShift;
                            initLut(size);
                            shader = Shader.Find(MaterialReader._DaggerfallRetroPalettizationShaderName);
                            postprocessMaterial = new Material(shader);
                            postprocessMaterial.SetTexture("_Lut", lut);
                            break;
                    }
                    if (!postprocessMaterial)
                    {
                        Debug.Log("Couldn't find retro shader " + DaggerfallUnity.Settings.PostProcessingInRetroMode);
                        enablePostprocessing = false;
                    }
                }
                if (enablePostprocessing && postprocessMaterial)
                {
                    Graphics.Blit(retroTexture, null as RenderTexture, postprocessMaterial);
                    return;
                }
            }
            Graphics.Blit(retroTexture, null as RenderTexture);
>>>>>>> b897a141
        }
    }
}<|MERGE_RESOLUTION|>--- conflicted
+++ resolved
@@ -27,15 +27,13 @@
         RenderTexture retroTexture;
         int retroMode;
 
-        Material depthProcessMaterial;
+        Material postprocessMaterial;
 
         public RenderTexture RetroTexture
         {
             get { return retroTexture; }
         }
 
-<<<<<<< HEAD
-=======
         public Material PostprocessMaterial
         {
             get { return postprocessMaterial; }
@@ -298,39 +296,6 @@
             new Color32(  65,  41,  33, 255),
             new Color32(  57,  43,  39, 255),
             new Color32(   0,   0,   0, 255),
-
-            // Sky deep blues. Can be removed when sky is no longer palettized
-            new Color32(  28,  28,  71, 255),
-            new Color32(  27,  27,  67, 255),
-            new Color32(  27,  27,  64, 255),
-            new Color32(  26,  26,  60, 255),
-            new Color32(  26,  26,  56, 255),
-            new Color32(  25,  25,  53, 255),
-            new Color32(  25,  25,  49, 255),
-            new Color32(  24,  24,  46, 255),
-            new Color32(  23,  23,  42, 255),
-            new Color32(  23,  23,  38, 255),
-            new Color32(  22,  22,  35, 255),
-            new Color32(  22,  22,  31, 255),
-            new Color32(  21,  21,  27, 255),
-            new Color32(  21,  21,  24, 255),
-            new Color32(  20,  20,  20, 255),
-            new Color32(   0,   0, 108, 255),
-            new Color32(   0,   0, 103, 255),
-            new Color32(   0,   0,  99, 255),
-            new Color32(   0,   0,  94, 255),
-            new Color32(   0,   0,  90, 255),
-            new Color32(   0,   0,  85, 255),
-            new Color32(   0,   0,  80, 255),
-            new Color32(   0,   0,  76, 255),
-            new Color32(   0,   0,  71, 255),
-            new Color32(   0,   0,  67, 255),
-            new Color32(   0,   0,  62, 255),
-            new Color32(   0,   0,  57, 255),
-            new Color32(   0,   0,  53, 255),
-            new Color32(   0,   0,  48, 255),
-            new Color32(   0,   0,  44, 255),
-            new Color32(   0,   0,  39, 255),
         };
 
         // LUT downsampling
@@ -386,7 +351,6 @@
             Debug.Log("Time spent transferring LUT = " + watch3.ElapsedMilliseconds + "ms");
         }
 
->>>>>>> b897a141
         private void Start()
         {
             // Get retro mode and do nothing further if disabled
@@ -407,8 +371,30 @@
                 retroTexture = GameManager.Instance.MainCamera.targetTexture = RetroTexture640x400;
 
             // Get depth process material
-            Shader depthProcessShader = Shader.Find("Daggerfall/DepthProcessShader");
-            depthProcessMaterial = new Material(depthProcessShader);
+            Shader shader;
+            switch (DaggerfallUnity.Settings.PostProcessingInRetroMode)
+            {
+                case 0:
+                    shader = Shader.Find("Daggerfall/DepthProcessShader");
+                    postprocessMaterial = new Material(shader);
+                    break;
+                case 1:
+                    shader = Shader.Find(MaterialReader._DaggerfallRetroPosterizationShaderName);
+                    postprocessMaterial = new Material(shader);
+                    break;
+                case 2:
+                    int size = 256 >> lutShift;
+                    initLut(size);
+                    shader = Shader.Find(MaterialReader._DaggerfallRetroPalettizationShaderName);
+                    postprocessMaterial = new Material(shader);
+                    postprocessMaterial.SetTexture("_Lut", lut);
+                    break;
+            }
+            if (!postprocessMaterial)
+            {
+                Debug.Log("Couldn't find retro shader " + DaggerfallUnity.Settings.PostProcessingInRetroMode);
+                retroMode = 0;
+            }
         }
 
         private void Update()
@@ -427,46 +413,11 @@
         private void OnPostRender()
         {
             // Do nothing if retro mode disabled or texture not set
-            if (retroMode == 0 || !retroTexture || !RetroPresentationTarget || !depthProcessMaterial)
+            if (retroMode == 0 || !retroTexture || !RetroPresentationTarget || !postprocessMaterial)
                 return;
 
-<<<<<<< HEAD
             // Blit to presentation rendertexture with postprocess material
-            Graphics.Blit(retroTexture, RetroPresentationTarget, depthProcessMaterial);
-=======
-            if (enablePostprocessing)
-            {
-                if (!postprocessMaterial)
-                {
-                    Shader shader;
-                    switch (DaggerfallUnity.Settings.PostProcessingInRetroMode)
-                    {
-                        case 1:
-                            shader = Shader.Find(MaterialReader._DaggerfallRetroPosterizationShaderName);
-                            postprocessMaterial = new Material(shader);
-                            break;
-                        case 2:
-                            int size = 256 >> lutShift;
-                            initLut(size);
-                            shader = Shader.Find(MaterialReader._DaggerfallRetroPalettizationShaderName);
-                            postprocessMaterial = new Material(shader);
-                            postprocessMaterial.SetTexture("_Lut", lut);
-                            break;
-                    }
-                    if (!postprocessMaterial)
-                    {
-                        Debug.Log("Couldn't find retro shader " + DaggerfallUnity.Settings.PostProcessingInRetroMode);
-                        enablePostprocessing = false;
-                    }
-                }
-                if (enablePostprocessing && postprocessMaterial)
-                {
-                    Graphics.Blit(retroTexture, null as RenderTexture, postprocessMaterial);
-                    return;
-                }
-            }
-            Graphics.Blit(retroTexture, null as RenderTexture);
->>>>>>> b897a141
+            Graphics.Blit(retroTexture, RetroPresentationTarget, postprocessMaterial);
         }
     }
 }