// Project:         Daggerfall Unity
// Copyright:       Copyright (C) 2009-2022 Daggerfall Workshop
// Web Site:        http://www.dfworkshop.net
// License:         MIT License (http://www.opensource.org/licenses/mit-license.php)
// Source Code:     https://github.com/Interkarma/daggerfall-unity
// Original Author: Gavin Clayton (interkarma@dfworkshop.net)
// Contributors:    
// 
// Notes:
//

//#define SEPARATE_DEV_PERSISTENT_PATH

using UnityEngine;
using System;
using System.Globalization;
using System.Collections.Generic;
using System.IO;
using DaggerfallWorkshop.Game;
using IniParser;
using IniParser.Model;

namespace DaggerfallWorkshop
{
    /// <summary>
    /// Settings manager for reading game configuration from INI file.
    /// Deploys new settings from Resources/defaults.ini to persistentDataPath/settings.ini.
    /// Settings no longer present in defaults.ini are removed from settings.ini.
    /// Reads on start to public property cache. This prevents expensive string parsing if property checked every frame.
    /// Transfers settings from public property cache back to ini data on save.
    /// </summary>
    public class SettingsManager
    {
        const string defaultsIniName = "defaults.ini";
        const string settingsIniName = "settings.ini";
        const string settingsDistIniName = "settings-{0}.ini";

        const string sectionDaggerfall = "Daggerfall";
        const string sectionVideo = "Video";
        const string sectionEffects = "Effects";
        const string sectionAudio = "Audio";
        const string sectionChildGuard = "ChildGuard";
        const string sectionGUI = "GUI";
        const string sectionSpells = "Spells";
        const string sectionControls = "Controls";
        const string sectionMap = "Map";
        const string sectionStartup = "Startup";
        const string sectionExperimental = "Experimental";
        const string sectionEnhancements = "Enhancements";

        FileIniDataParser iniParser = new FileIniDataParser();
        IniData defaultIniData = null;
        IniData userIniData = null;

        string persistentPath = null;
        string distributionSuffix = null;

        public string PersistentDataPath
        {
            get
            {
                if (string.IsNullOrEmpty(persistentPath))
                {
#if UNITY_EDITOR && SEPARATE_DEV_PERSISTENT_PATH
                    persistentPath = String.Concat(Application.persistentDataPath, ".devenv");
                    Directory.CreateDirectory(persistentPath);
#else
                    persistentPath = Application.persistentDataPath;
#endif
                }
                return persistentPath;
            }
        }

        /// <summary>
        /// Distribution suffix for alternate distributions of DFU.
        /// Can be null or empty if no distribution suffix is loaded.
        /// </summary>
        public string DistributionSuffix
        {
            get { return distributionSuffix == null ? ReadDistributionSuffix() : distributionSuffix; }
        }

        public SettingsManager()
        {
            LoadSettings();
        }

        /// <summary>
        /// Reads a distribution suffix name of up to 16 characters in length from Application.dataFile/dist.suf.
        /// This suffix is appended to settings.ini and keybinds.txt to form a unique config for a distribution.
        /// If no distribution suffix file is provided then none will be used.
        /// </summary>
        /// <returns>Distribution suffix name. Can be be an empty string.</returns>
        string ReadDistributionSuffix()
        {
            distributionSuffix = string.Empty;

            try
            {
                // Attempt to load distribution name file
                string distributionFilePath = Path.Combine(Application.dataPath, "dist.suf");
                if (File.Exists(distributionFilePath))
                {
                    distributionSuffix = File.ReadAllText(distributionFilePath);
                    distributionSuffix.Trim();
                    if (distributionSuffix.Length > 16)
                        distributionSuffix = distributionSuffix.Substring(0, 16);
                }
            }
            catch (Exception ex)
            {
                DaggerfallUnity.LogMessage(string.Format("Exception loading distribution suffix. {0}", ex.Message));
                distributionSuffix = string.Empty;
            }

            return distributionSuffix;
        }

        #region Public Settings Properties

        // [Daggerfall]
        public string MyDaggerfallPath { get; set; }
        public string MyDaggerfallUnitySavePath { get; set; }
        public string MyDaggerfallUnityScreenshotsPath { get; set; }

        // [Video]
        public int ResolutionWidth { get; set; }
        public int ResolutionHeight { get; set; }
        public int RetroRenderingMode { get; set; }
        public int PostProcessingInRetroMode { get; set; }
        public bool UseMipMapsInRetroMode { get; set; }
        public int RetroModeAspectCorrection { get; set; }
        public int PalettizationLUTShift { get; set; }
        public bool VSync { get; set; }
        public int TargetFrameRate { get; set; }
        public bool Fullscreen { get; set; }
        public bool ExclusiveFullscreen { get; set; }
        public int FieldOfView { get; set; }
        public int ShadowResolutionMode { get; set; }
        public int MainFilterMode { get; set; }
        public int QualityLevel { get; set; }
        public bool DungeonLightShadows { get; set; }
        public bool InteriorLightShadows { get; set; }
        public bool ExteriorLightShadows { get; set; }
        public bool AmbientLitInteriors { get; set; }
        public bool MobileNPCShadows { get; set; }
        public bool GeneralBillboardShadows { get; set; }
        public bool NatureBillboardShadows { get; set; }
        public float DungeonShadowDistance { get; set; }
        public float InteriorShadowDistance { get; set; }
        public float ExteriorShadowDistance { get; set; }
        public bool EnableTextureArrays { get; set; }
        public int RandomDungeonTextures { get; set; }
        public int CursorWidth { get; set; }
        public int CursorHeight { get; set; }

        // [Effects]
        public int AntialiasingMethod { get; set; }
        public bool AntialiasingFXAAFastMode { get; set; }
        public int AntialiasingSMAAQuality { get; set; }
        public float AntialiasingTAASharpness { get; set; }
        public bool AmbientOcclusionEnable { get; set; }
        public int AmbientOcclusionMethod { get; set; }
        public float AmbientOcclusionIntensity { get; set; }
        public float AmbientOcclusionThickness { get; set; }
        public float AmbientOcclusionRadius { get; set; }
        public int AmbientOcclusionQuality { get; set; }
        public bool BloomEnable { get; set; }
        public float BloomIntensity { get; set; }
        public float BloomThreshold { get; set; }
        public float BloomDiffusion { get; set; }
        public bool BloomFastMode { get; set; }
        public bool MotionBlurEnable { get; set; }
        public int MotionBlurShutterAngle { get; set; }
        public int MotionBlurSampleCount { get; set; }
        public bool VignetteEnable { get; set; }
        public float VignetteIntensity { get; set; }
        public float VignetteSmoothness { get; set; }
        public float VignetteRoundness { get; set; }
        public bool VignetteRounded { get; set; }
        public bool DepthOfFieldEnable { get; set; }
        public float DepthOfFieldFocusDistance { get; set; }
        public float DepthOfFieldAperture { get; set; }
        public int DepthOfFieldFocalLength { get; set; }
        public int DepthOfFieldMaxBlurSize { get; set; }
        public bool DitherEnable { get; set; }
        public bool ColorBoostEnable { get; set; }
        public float ColorBoostRadius { get; set; }
        public float ColorBoostIntensity { get; set; }
        public float ColorBoostDungeonScale { get; set; }
        public float ColorBoostExteriorScale { get; set; }
        public float ColorBoostInteriorScale { get; set; }
        public float ColorBoostDungeonFalloff { get; set; }

        // [Audio]
        public string SoundFont { get; set; }
        public bool AlternateMusic { get; set; }

        // [ChildGuard]
        public bool PlayerNudity { get; set; }

        // [GUI]
        public bool ShowOptionsAtStart { get; set; }
        public int GUIFilterMode { get; set; }
        public int VideoFilterMode { get; set; }
        public bool Crosshair { get; set; }
        public string InteractionModeIcon { get; set; }
        public bool SwapHealthAndFatigueColors { get; set; }
        public float DimAlphaStrength { get; set; }
        public bool EnableToolTips { get; set; }
        public float ToolTipDelayInSeconds { get; set; }
        public Color32 ToolTipBackgroundColor { get; set; }
        public Color32 ToolTipTextColor { get; set; }
        public int ShopQualityPresentation { get; set; }
        public int ShopQualityHUDDelay { get; set; }
        public bool ShowQuestJournalClocksAsCountdown { get; set; }
        public bool EnableInventoryInfoPanel { get; set; }
        public bool EnableEnhancedItemLists { get; set; }
        public bool EnableModernConversationStyleInTalkWindow { get; set; }
        public string IconsPositioningScheme { get; set; }
        public int HelmAndShieldMaterialDisplay { get; set; }
        public bool AccelerateUICopyTexture { get; set; }
        public bool EnableVitalsIndicators { get; set; }
        public bool SDFFontRendering { get; set; }
        public bool EnableGeographicBackgrounds { get; set; }
        public bool EnableArrowCounter { get; set; }
        public bool DungeonExitWagonPrompt { get; set; }
        public bool TravelMapLocationsOutline { get; set; }
        public bool IllegalRestWarning { get; set; }
        public bool LargeHUD { get; set; }
        public bool LargeHUDDocked { get; set; }
        public float LargeHUDUndockedScale { get; set; }
        public int LargeHUDUndockedAlignment { get; set; }
        public bool LargeHUDUndockedOffsetWeapon { get; set; }
        public bool LargeHUDOffsetHorse { get; set; }
        public bool CanDropQuestItems { get; set; }
        public bool RunInBackground { get; set; }
        public bool EnableQuestDebugger { get; set; }
        public int QuestRumorWeight { get; set; }
        public bool DisableEnemyDeathAlert { get; set; }

        // [Spells]
        public bool EnableSpellLighting { get; set; }
        public bool EnableSpellShadows { get; set; }

        // [Controls]
        public bool InvertMouseVertical { get; set; }
        public float MouseLookSmoothingFactor { get; set; }
        public float MouseLookSensitivity { get; set; }
        public float JoystickLookSensitivity { get; set; }
        public float JoystickCursorSensitivity { get; set; }
        public float JoystickMovementThreshold { get; set; }
        public float JoystickDeadzone { get; set; }
        public bool EnableController { get; set; }

        public bool HeadBobbing { get; set; }
        public int Handedness { get; set; }
        public float WeaponAttackThreshold { get; set; }
        //public float WeaponSensitivity { get; set; }
        public bool MovementAcceleration { get; set; }
        public bool ToggleSneak { get; set; }
        public int WeaponSwingMode { get; set; }
        public int CameraRecoilStrength { get; set; }
        public float MusicVolume { get; set; }
        public float SoundVolume { get; set; }
        public bool InstantRepairs { get; set; }
        public bool AllowMagicRepairs { get; set; }
        public bool BowDrawback { get; set; }

        // [Map]
        public int AutomapNumberOfDungeons { get; set; }
        public bool AutomapDisableMicroMap { get; set; }
        public bool AutomapRememberSliceLevel { get; set; }
        public bool AutomapAlwaysMaxOutSliceLevel { get; set; }
        public float ExteriorMapDefaultZoomLevel { get; set; }
        public bool ExteriorMapResetZoomLevelOnNewLocation { get; set; }
        public Color32 AutomapTempleColor { get; set; }
        public Color32 AutomapShopColor { get; set; }
        public Color32 AutomapTavernColor { get; set; }
        public Color32 AutomapHouseColor { get; set; }
        public bool DungeonMicMapQoL { get; set; }
        public Color32 DunMicMapInnerColor { get; set; }
        public Color32 DunMicMapBorderColor { get; set; }

        // [Startup]
        public int StartCellX { get; set; }
        public int StartCellY { get; set; }
        public bool StartInDungeon { get; set; }

        // [Experimental]
        public int TerrainDistance { get; set; }
        public float TerrainHeightmapPixelError { get; set; }
        public bool SmallerDungeons { get; set; }
        public int AssetCacheThreshold { get; set; }

        // [Enhancements]
        public bool LypyL_GameConsole { get; set; }
        public bool LypyL_ModSystem { get; set; }
        public bool AssetInjection { get; set; }
        public bool CompressModdedTextures { get; set; }
        public bool NearDeathWarning { get; set; }
        public bool AlternateRandomEnemySelection { get; set; }
        public bool AdvancedClimbing { get; set; }
        public float DungeonAmbientLightScale { get; set; }
        public float NightAmbientLightScale { get; set; }
        public float PlayerTorchLightScale { get; set; }
        public bool PlayerTorchFromItems { get; set; }
        public bool CombatVoices { get; set; }
        public bool EnemyInfighting { get; set; }
        public bool EnhancedCombatAI { get; set; }
        public bool GuildQuestListBox { get; set; }
        public bool BowLeftHandWithSwitching { get; set; }
        public int LoiterLimitInHours { get; set; }

        #endregion

        #region Public Methods

        public static string[] GetMouseLookSmoothingStrengths()
        {
            string[] strengths = new string[6];

            for (int i = 0; i < strengths.Length; ++i)
                strengths[i] = TextManager.Instance.GetText("MainMenu", "mouseSmoothingStrength" + i);

            return strengths;
        }

        public static float[] GetMouseLookSmoothingFactors()
        {
            return new float[] { 0.0f, 0.3f, 0.4f, 0.5f, 0.6f, 0.7f };
        }

        public static int GetMouseLookSmoothingStrength(float factor)
        {
            float[] factors = GetMouseLookSmoothingFactors();

            for (int i = 0; i < factors.Length; ++i)
                if (factors[i] == factor)
                    return i;

            return 0;
        }

        public static float GetMouseLookSmoothingFactor(int index)
        {
            return GetMouseLookSmoothingFactors()[index];
        }

        /// <summary>
        /// Load settings from settings.ini to live properties.
        /// </summary>
        public void LoadSettings()
        {
            // Read settings from persistent file
            ReadSettingsFile();

            // Read ini data to property cache
            MyDaggerfallPath = GetString(sectionDaggerfall, "MyDaggerfallPath");
            MyDaggerfallUnitySavePath = GetString(sectionDaggerfall, "MyDaggerfallUnitySavePath");
            MyDaggerfallUnityScreenshotsPath = GetString(sectionDaggerfall, "MyDaggerfallUnityScreenshotsPath");

            ResolutionWidth = GetInt(sectionVideo, "ResolutionWidth");
            ResolutionHeight = GetInt(sectionVideo, "ResolutionHeight");
            RetroRenderingMode = GetInt(sectionVideo, "RetroRenderingMode", 0, 2);
            PostProcessingInRetroMode = GetInt(sectionVideo, "PostProcessingInRetroMode");
            UseMipMapsInRetroMode = GetBool(sectionVideo, "UseMipMapsInRetroMode");
            RetroModeAspectCorrection = GetInt(sectionVideo, "RetroModeAspectCorrection", 0, 2);
            PalettizationLUTShift = GetInt(sectionVideo, "PalettizationLUTShift");
            VSync = GetBool(sectionVideo, "VSync");
            TargetFrameRate = GetInt(sectionVideo, "TargetFrameRate", 0, 300);
            Fullscreen = GetBool(sectionVideo, "Fullscreen");
            ExclusiveFullscreen = GetBool(sectionVideo, "ExclusiveFullscreen");
            RunInBackground = GetBool(sectionVideo, "RunInBackground");
            FieldOfView = GetInt(sectionVideo, "FieldOfView", 60, 120);
            MainFilterMode = GetInt(sectionVideo, "MainFilterMode", 0, 2);
            ShadowResolutionMode = GetInt(sectionVideo, "ShadowResolutionMode", 0, 3);
            QualityLevel = GetInt(sectionVideo, "QualityLevel", 0, 5);
            DungeonLightShadows = GetBool(sectionVideo, "DungeonLightShadows");
            InteriorLightShadows = GetBool(sectionVideo, "InteriorLightShadows");
            ExteriorLightShadows = GetBool(sectionVideo, "ExteriorLightShadows");
            AmbientLitInteriors = GetBool(sectionVideo, "AmbientLitInteriors");
            MobileNPCShadows = GetBool(sectionVideo, "MobileNPCShadows");
            GeneralBillboardShadows = GetBool(sectionVideo, "GeneralBillboardShadows");
            NatureBillboardShadows = GetBool(sectionVideo, "NatureBillboardShadows");
            DungeonShadowDistance = GetFloat(sectionVideo, "DungeonShadowDistance", 0.1f, 50.0f);
            InteriorShadowDistance = GetFloat(sectionVideo, "InteriorShadowDistance", 0.1f, 50.0f);
            ExteriorShadowDistance = GetFloat(sectionVideo, "ExteriorShadowDistance", 0.1f, 150.0f);
            EnableTextureArrays = GetBool(sectionVideo, "EnableTextureArrays");
            RandomDungeonTextures = GetInt(sectionVideo, "RandomDungeonTextures", 0, 4);

            AntialiasingMethod = GetInt(sectionEffects, "AntialiasingMethod", 0, 3);
            AntialiasingFXAAFastMode = GetBool(sectionEffects, "AntialiasingFXAAFastMode");
            AntialiasingSMAAQuality = GetInt(sectionEffects, "AntialiasingSMAAQuality", 0, 2);
            AntialiasingTAASharpness = GetFloat(sectionEffects, "AntialiasingTAASharpness", 0.0f, 3.0f);
            AmbientOcclusionEnable = GetBool(sectionEffects, "AmbientOcclusionEnable");
            AmbientOcclusionMethod = GetInt(sectionEffects, "AmbientOcclusionMethod", 0, 1);
            AmbientOcclusionIntensity = GetFloat(sectionEffects, "AmbientOcclusionIntensity", 0.0f, 4.0f);
            AmbientOcclusionThickness = GetFloat(sectionEffects, "AmbientOcclusionThickness", 1.0f, 10.0f);
            AmbientOcclusionRadius = GetFloat(sectionEffects, "AmbientOcclusionRadius", 0.0f, 2.0f);
            AmbientOcclusionQuality = GetInt(sectionEffects, "AmbientOcclusionQuality", 0, 5);
            BloomEnable = GetBool(sectionEffects, "BloomEnable");
            BloomIntensity = GetFloat(sectionEffects, "BloomIntensity", 0, 50);
            BloomThreshold = GetFloat(sectionEffects, "BloomThreshold", 0.1f, 10);
            BloomDiffusion = GetFloat(sectionEffects, "BloomDiffusion", 1, 10);
            BloomFastMode = GetBool(sectionEffects, "BloomFastMode");
            MotionBlurEnable = GetBool(sectionEffects, "MotionBlurEnable");
            MotionBlurShutterAngle = GetInt(sectionEffects, "MotionBlurShutterAngle", 0, 360);
            MotionBlurSampleCount = GetInt(sectionEffects, "MotionBlurSampleCount", 4, 32);
            VignetteEnable = GetBool(sectionEffects, "VignetteEnable");
            VignetteIntensity = GetFloat(sectionEffects, "VignetteIntensity", 0.0f, 1.0f);
            VignetteSmoothness = GetFloat(sectionEffects, "VignetteSmoothness", 0.0f, 1.0f);
            VignetteRoundness = GetFloat(sectionEffects, "VignetteRoundness", 0.0f, 1.0f);
            VignetteRounded = GetBool(sectionEffects, "VignetteRounded");
            DepthOfFieldEnable = GetBool(sectionEffects, "DepthOfFieldEnable");
            DepthOfFieldFocusDistance = GetFloat(sectionEffects, "DepthOfFieldFocusDistance", 0.1f, 100.0f);
            DepthOfFieldAperture = GetFloat(sectionEffects, "DepthOfFieldAperture", 0.1f, 32.0f);
            DepthOfFieldFocalLength = GetInt(sectionEffects, "DepthOfFieldFocalLength", 0, 300);
            DepthOfFieldMaxBlurSize = GetInt(sectionEffects, "DepthOfFieldMaxBlurSize", 0, 3);
            DitherEnable = GetBool(sectionEffects, "DitherEnable");
            ColorBoostEnable = GetBool(sectionEffects, "ColorBoostEnable");
            ColorBoostRadius = GetFloat(sectionEffects, "ColorBoostRadius", 0.1f, 50);
            ColorBoostIntensity = GetFloat(sectionEffects, "ColorBoostIntensity", 0.0f, 1.0f);
            ColorBoostDungeonScale = GetFloat(sectionEffects, "ColorBoostDungeonScale", 0.0f, 8.0f);
            ColorBoostExteriorScale = GetFloat(sectionEffects, "ColorBoostExteriorScale", 0.0f, 8.0f);
            ColorBoostInteriorScale = GetFloat(sectionEffects, "ColorBoostInteriorScale", 0.0f, 8.0f);
            ColorBoostDungeonFalloff = GetFloat(sectionEffects, "ColorBoostDungeonFalloff", 0.0f, 8.0f);

            SoundFont = GetString(sectionAudio, "SoundFont");
            AlternateMusic = GetBool(sectionAudio, "AlternateMusic");

            PlayerNudity = GetBool(sectionChildGuard, "PlayerNudity");

            ShowOptionsAtStart = GetBool(sectionGUI, "ShowOptionsAtStart");
            GUIFilterMode = GetInt(sectionGUI, "GUIFilterMode", 0, 2);
            VideoFilterMode = GetInt(sectionGUI, "VideoFilterMode");
            Crosshair = GetBool(sectionGUI, "Crosshair");
            InteractionModeIcon = GetString(sectionGUI, "InteractionModeIcon");
            SwapHealthAndFatigueColors = GetBool(sectionGUI, "SwapHealthAndFatigueColors");
            DimAlphaStrength = GetFloat(sectionGUI, "DimAlphaStrength", 0, 1);
            EnableToolTips = GetBool(sectionGUI, "EnableToolTips");
            ToolTipDelayInSeconds = GetFloat(sectionGUI, "ToolTipDelayInSeconds", 0, 10);
            ToolTipBackgroundColor = GetColor(sectionGUI, "ToolTipBackgroundColor", DaggerfallUI.DaggerfallUnityDefaultToolTipBackgroundColor);
            ToolTipTextColor = GetColor(sectionGUI, "ToolTipTextColor", DaggerfallUI.DaggerfallUnityDefaultToolTipTextColor);
            EnableInventoryInfoPanel = GetBool(sectionGUI, "EnableInventoryInfoPanel");
            EnableEnhancedItemLists = GetBool(sectionGUI, "EnableEnhancedItemLists");
            EnableModernConversationStyleInTalkWindow = GetBool(sectionGUI, "EnableModernConversationStyleInTalkWindow");
            IconsPositioningScheme = GetString(sectionGUI, "IconsPositioningScheme");
            HelmAndShieldMaterialDisplay = GetInt(sectionGUI, "HelmAndShieldMaterialDisplay", 0, 3);            
            ShopQualityPresentation = GetInt(sectionGUI, "ShopQualityPresentation", 0, 2);
            ShopQualityHUDDelay = GetInt(sectionGUI, "ShopQualityHUDDelay", 1, 10);
            ShowQuestJournalClocksAsCountdown = GetBool(sectionGUI, "ShowQuestJournalClocksAsCountdown");
            AccelerateUICopyTexture = GetBool(sectionGUI, "AccelerateUICopyTexture");
            EnableVitalsIndicators = GetBool(sectionGUI, "EnableVitalsIndicators");
            SDFFontRendering = GetBool(sectionGUI, "SDFFontRendering");
            EnableGeographicBackgrounds = GetBool(sectionGUI, "EnableGeographicBackgrounds");
            EnableArrowCounter = GetBool(sectionGUI, "EnableArrowCounter");
            DungeonExitWagonPrompt = GetBool(sectionGUI, "DungeonExitWagonPrompt");
            TravelMapLocationsOutline = GetBool(sectionGUI, "TravelMapLocationsOutline");
            IllegalRestWarning = GetBool(sectionGUI, "IllegalRestWarning");
            LargeHUD = GetBool(sectionGUI, "LargeHUD");
            LargeHUDDocked = GetBool(sectionGUI, "LargeHUDDocked");
            LargeHUDUndockedScale = GetFloat(sectionGUI, "LargeHUDUndockedScale", 0.25f, 2.0f);
            LargeHUDUndockedAlignment = GetInt(sectionGUI, "LargeHUDUndockedAlignment", 0, 3);
            LargeHUDUndockedOffsetWeapon = GetBool(sectionGUI, "LargeHUDUndockedOffsetWeapon");
            LargeHUDOffsetHorse = GetBool(sectionGUI, "LargeHUDOffsetHorse");
            CanDropQuestItems = GetBool(sectionGUI, "CanDropQuestItems");
            EnableQuestDebugger = GetBool(sectionGUI, "EnableQuestDebugger");
            QuestRumorWeight = GetInt(sectionGUI, "QuestRumorWeight", 1, 100);
            DisableEnemyDeathAlert = GetBool(sectionGUI, "DisableEnemyDeathAlert");

            EnableSpellLighting = GetBool(sectionSpells, "EnableSpellLighting");
            EnableSpellShadows = GetBool(sectionSpells, "EnableSpellShadows");

            InvertMouseVertical = GetBool(sectionControls, "InvertMouseVertical");
<<<<<<< HEAD
            MouseLookSmoothingFactor = GetFloat(sectionControls, "MouseLookSmoothingFactor", 0.0f, 0.9f);
            MouseLookSensitivity = GetFloat(sectionControls, "MouseLookSensitivity", 0.1f, 8.0f);
=======
            MouseLookSmoothing = GetBool(sectionControls, "MouseLookSmoothing");
            MouseLookSensitivity = GetFloat(sectionControls, "MouseLookSensitivity", 0.1f, 16.0f);
>>>>>>> d0113263
            JoystickLookSensitivity = GetFloat(sectionControls, "JoystickLookSensitivity", 0.1f, 4.0f);
            JoystickCursorSensitivity = GetFloat(sectionControls, "JoystickCursorSensitivity", 0.1f, 5.0f);
            JoystickMovementThreshold = GetFloat(sectionControls, "JoystickMovementThreshold", 0.0f, 1.0f);
            MovementAcceleration = GetBool(sectionControls, "MovementAcceleration");
            JoystickDeadzone = GetFloat(sectionControls, "JoystickDeadzone", 0.001f, 1.0f);
            EnableController = GetBool(sectionControls, "EnableController");
            ToggleSneak = GetBool(sectionControls, "ToggleSneak");
            HeadBobbing = GetBool(sectionControls, "HeadBobbing");
            Handedness = GetInt(sectionControls, "Handedness", 0, 3);
            WeaponAttackThreshold = GetFloat(sectionControls, "WeaponAttackThreshold", 0.001f, 1.0f);
            //WeaponSensitivity = GetFloat(sectionControls, "WeaponSensitivity", 0.1f, 10.0f);
            WeaponSwingMode = GetInt(sectionControls, "WeaponSwingMode", 0, 2);
            CameraRecoilStrength = GetInt(sectionControls, "CameraRecoilStrength", 0, 4);
            SoundVolume = GetFloat(sectionControls, "SoundVolume", 0f, 1.0f);
            MusicVolume = GetFloat(sectionControls, "MusicVolume", 0f, 1.0f);
            InstantRepairs = GetBool(sectionControls, "InstantRepairs");
            AllowMagicRepairs = GetBool(sectionControls, "AllowMagicRepairs");
            BowDrawback = GetBool(sectionControls, "BowDrawback");

            AutomapNumberOfDungeons = GetInt(sectionMap, "AutomapNumberOfDungeons", 0, 100);
            AutomapDisableMicroMap = GetBool(sectionMap, "AutomapDisableMicroMap");
            AutomapRememberSliceLevel = GetBool(sectionMap, "AutomapRememberSliceLevel");
            AutomapAlwaysMaxOutSliceLevel = GetBool(sectionMap, "AutomapAlwaysMaxOutSliceLevel");            
            ExteriorMapDefaultZoomLevel = GetFloat(sectionMap, "ExteriorMapDefaultZoomLevel", 4, 31);
            ExteriorMapResetZoomLevelOnNewLocation = GetBool(sectionMap, "ExteriorMapResetZoomLevelOnNewLocation");
            AutomapTempleColor = GetColor(sectionMap, "AutomapTempleColor", DaggerfallUI.DaggerfallDefaultTempleAutomapColor);
            AutomapShopColor = GetColor(sectionMap, "AutomapShopColor", DaggerfallUI.DaggerfallDefaultShopAutomapColor);
            AutomapTavernColor = GetColor(sectionMap, "AutomapTavernColor", DaggerfallUI.DaggerfallDefaultTavernAutomapColor);
            AutomapHouseColor = GetColor(sectionMap, "AutomapHouseColor", DaggerfallUI.DaggerfallDefaultHouseAutomapColor);
            DungeonMicMapQoL = GetBool(sectionMap, "DungeonMicMapQoL");
            DunMicMapInnerColor = GetColor(sectionMap, "DunMicMapInnerColor", DaggerfallUI.DaggerfallDefaultMicMapInnerQoLColor);
            DunMicMapBorderColor = GetColor(sectionMap, "DunMicMapBorderColor", DaggerfallUI.DaggerfallDefaultMicMapBorderQoLColor);

            StartCellX = GetInt(sectionStartup, "StartCellX", 2, 997);
            StartCellY = GetInt(sectionStartup, "StartCellY", 2, 497);
            StartInDungeon = GetBool(sectionStartup, "StartInDungeon");

            TerrainDistance = GetInt(sectionExperimental, "TerrainDistance", 1, 4);
            TerrainHeightmapPixelError = GetFloat(sectionExperimental, "TerrainHeightmapPixelError", 1, 10);
            SmallerDungeons = GetBool(sectionExperimental, "SmallerDungeons");
            AssetCacheThreshold = GetInt(sectionExperimental, "AssetCacheThreshold", 0, 120);

            LypyL_GameConsole = GetBool(sectionEnhancements, "LypyL_GameConsole");
            LypyL_ModSystem = GetBool(sectionEnhancements, "LypyL_ModSystem");
            AssetInjection = GetBool(sectionEnhancements, "AssetInjection");
            CompressModdedTextures = GetBool(sectionEnhancements, "CompressModdedTextures");
            NearDeathWarning = GetBool(sectionEnhancements, "NearDeathWarning");
            AlternateRandomEnemySelection = GetBool(sectionEnhancements, "AlternateRandomEnemySelection");
            AdvancedClimbing = GetBool(sectionEnhancements, "AdvancedClimbing");
            DungeonAmbientLightScale = GetFloat(sectionEnhancements, "DungeonAmbientLightScale", 0.0f, 1.0f);
            NightAmbientLightScale = GetFloat(sectionEnhancements, "NightAmbientLightScale", 0.0f, 1.0f);
            PlayerTorchLightScale = GetFloat(sectionEnhancements, "PlayerTorchLightScale", 0.0f, 1.0f);
            PlayerTorchFromItems = GetBool(sectionEnhancements, "PlayerTorchFromItems");
            CombatVoices = GetBool(sectionEnhancements, "CombatVoices");
            EnemyInfighting = GetBool(sectionEnhancements, "EnemyInfighting");
            EnhancedCombatAI = GetBool(sectionEnhancements, "EnhancedCombatAI");
            GuildQuestListBox = GetBool(sectionEnhancements, "GuildQuestListBox");
            BowLeftHandWithSwitching = GetBool(sectionEnhancements, "BowLeftHandWithSwitching");
            LoiterLimitInHours = GetInt(sectionEnhancements, "LoiterLimitInHours");
        }

        /// <summary>
        /// Save live properties back to settings.ini.
        /// </summary>
        public void SaveSettings()
        {
            // Write property cache to ini data
            SetString(sectionDaggerfall, "MyDaggerfallPath", MyDaggerfallPath);
            SetString(sectionDaggerfall, "MyDaggerfallUnitySavePath", MyDaggerfallUnitySavePath);
            SetString(sectionDaggerfall, "MyDaggerfallUnityScreenshotsPath", MyDaggerfallUnityScreenshotsPath);

            SetInt(sectionVideo, "ResolutionWidth", ResolutionWidth);
            SetInt(sectionVideo, "ResolutionHeight", ResolutionHeight);
            SetInt(sectionVideo, "RetroRenderingMode", RetroRenderingMode);
            SetInt(sectionVideo, "PostProcessingInRetroMode", PostProcessingInRetroMode);
            SetBool(sectionVideo, "UseMipMapsInRetroMode", UseMipMapsInRetroMode);
            SetInt(sectionVideo, "RetroModeAspectCorrection", RetroModeAspectCorrection);
            SetInt(sectionVideo, "PalettizationLUTShift", PalettizationLUTShift);
            SetBool(sectionVideo, "VSync", VSync);
            SetInt(sectionVideo, "TargetFrameRate", TargetFrameRate);
            SetBool(sectionVideo, "Fullscreen", Fullscreen);
            SetBool(sectionVideo, "ExclusiveFullscreen", ExclusiveFullscreen);
            SetBool(sectionVideo, "RunInBackground", RunInBackground);
            SetInt(sectionVideo, "FieldOfView", FieldOfView);
            SetInt(sectionVideo, "MainFilterMode", MainFilterMode);
            SetInt(sectionVideo, "ShadowResolutionMode", ShadowResolutionMode);
            SetInt(sectionVideo, "QualityLevel", QualityLevel);
            SetBool(sectionVideo, "DungeonLightShadows", DungeonLightShadows);
            SetBool(sectionVideo, "InteriorLightShadows", InteriorLightShadows);
            SetBool(sectionVideo, "ExteriorLightShadows", ExteriorLightShadows);
            SetBool(sectionVideo, "AmbientLitInteriors", AmbientLitInteriors);
            SetBool(sectionVideo, "MobileNPCShadows", MobileNPCShadows);
            SetBool(sectionVideo, "GeneralBillboardShadows", GeneralBillboardShadows);
            SetBool(sectionVideo, "NatureBillboardShadows", NatureBillboardShadows);
            SetFloat(sectionVideo, "DungeonShadowDistance", DungeonShadowDistance);
            SetFloat(sectionVideo, "InteriorShadowDistance", InteriorShadowDistance);
            SetFloat(sectionVideo, "ExteriorShadowDistance", ExteriorShadowDistance);
            SetBool(sectionVideo, "EnableTextureArrays", EnableTextureArrays);
            SetInt(sectionVideo, "RandomDungeonTextures", RandomDungeonTextures);

            SetInt(sectionEffects, "AntialiasingMethod", AntialiasingMethod);
            SetBool(sectionEffects, "AntialiasingFXAAFastMode", AntialiasingFXAAFastMode);
            SetInt(sectionEffects, "AntialiasingSMAAQuality", AntialiasingSMAAQuality);
            SetFloat(sectionEffects, "AntialiasingTAASharpness", AntialiasingTAASharpness);
            SetBool(sectionEffects, "AmbientOcclusionEnable", AmbientOcclusionEnable);
            SetInt(sectionEffects, "AmbientOcclusionMethod", AmbientOcclusionMethod);
            SetFloat(sectionEffects, "AmbientOcclusionIntensity", AmbientOcclusionIntensity);
            SetFloat(sectionEffects, "AmbientOcclusionThickness", AmbientOcclusionThickness);
            SetFloat(sectionEffects, "AmbientOcclusionRadius", AmbientOcclusionRadius);
            SetInt(sectionEffects, "AmbientOcclusionQuality", AmbientOcclusionQuality);
            SetBool(sectionEffects, "BloomEnable", BloomEnable);
            SetFloat(sectionEffects, "BloomIntensity", BloomIntensity);
            SetFloat(sectionEffects, "BloomThreshold", BloomThreshold);
            SetFloat(sectionEffects, "BloomDiffusion", BloomDiffusion);
            SetBool(sectionEffects, "BloomFastMode", BloomFastMode);
            SetBool(sectionEffects, "MotionBlurEnable", MotionBlurEnable);
            SetInt(sectionEffects, "MotionBlurShutterAngle", MotionBlurShutterAngle);
            SetInt(sectionEffects, "MotionBlurSampleCount", MotionBlurSampleCount);
            SetBool(sectionEffects, "VignetteEnable", VignetteEnable);
            SetFloat(sectionEffects, "VignetteIntensity", VignetteIntensity);
            SetFloat(sectionEffects, "VignetteSmoothness", VignetteSmoothness);
            SetFloat(sectionEffects, "VignetteRoundness", VignetteRoundness);
            SetBool(sectionEffects, "VignetteRounded", VignetteRounded);
            SetBool(sectionEffects, "DepthOfFieldEnable", DepthOfFieldEnable);
            SetFloat(sectionEffects, "DepthOfFieldFocusDistance", DepthOfFieldFocusDistance);
            SetFloat(sectionEffects, "DepthOfFieldAperture", DepthOfFieldAperture);
            SetInt(sectionEffects, "DepthOfFieldFocalLength", DepthOfFieldFocalLength);
            SetInt(sectionEffects, "DepthOfFieldMaxBlurSize", DepthOfFieldMaxBlurSize);
            SetBool(sectionEffects, "DitherEnable", DitherEnable);
            SetBool(sectionEffects, "ColorBoostEnable", ColorBoostEnable);
            SetFloat(sectionEffects, "ColorBoostRadius", ColorBoostRadius);
            SetFloat(sectionEffects, "ColorBoostIntensity", ColorBoostIntensity);
            SetFloat(sectionEffects, "ColorBoostDungeonScale", ColorBoostDungeonScale);
            SetFloat(sectionEffects, "ColorBoostExteriorScale", ColorBoostExteriorScale);
            SetFloat(sectionEffects, "ColorBoostInteriorScale", ColorBoostInteriorScale);
            SetFloat(sectionEffects, "ColorBoostDungeonFalloff", ColorBoostDungeonFalloff);

            SetString(sectionAudio, "SoundFont", SoundFont);
            SetBool(sectionAudio, "AlternateMusic", AlternateMusic);

            SetBool(sectionChildGuard, "PlayerNudity", PlayerNudity);

            SetBool(sectionGUI, "ShowOptionsAtStart", ShowOptionsAtStart);
            SetInt(sectionGUI, "GUIFilterMode", GUIFilterMode);
            SetInt(sectionGUI, "VideoFilterMode", VideoFilterMode);
            SetBool(sectionGUI, "Crosshair", Crosshair);
            SetString(sectionGUI, "InteractionModeIcon", InteractionModeIcon);
            SetBool(sectionGUI, "SwapHealthAndFatigueColors", SwapHealthAndFatigueColors);
            SetFloat(sectionGUI, "DimAlphaStrength", DimAlphaStrength);
            SetBool(sectionGUI, "EnableToolTips", EnableToolTips);
            SetFloat(sectionGUI, "ToolTipDelayInSeconds", ToolTipDelayInSeconds);
            SetColor(sectionGUI, "ToolTipBackgroundColor", ToolTipBackgroundColor);
            SetColor(sectionGUI, "ToolTipTextColor", ToolTipTextColor);
            SetBool(sectionGUI, "EnableInventoryInfoPanel", EnableInventoryInfoPanel);
            SetBool(sectionGUI, "EnableEnhancedItemLists", EnableEnhancedItemLists);
            SetBool(sectionGUI, "EnableModernConversationStyleInTalkWindow", EnableModernConversationStyleInTalkWindow);
            SetString(sectionGUI, "IconsPositioningScheme", IconsPositioningScheme);
            SetInt(sectionGUI, "HelmAndShieldMaterialDisplay", HelmAndShieldMaterialDisplay);
            SetInt(sectionGUI, "AutomapNumberOfDungeons", AutomapNumberOfDungeons);
            SetInt(sectionGUI, "ShopQualityPresentation", ShopQualityPresentation);
            SetInt(sectionGUI, "ShopQualityHUDDelay", ShopQualityHUDDelay);
            SetBool(sectionGUI, "ShowQuestJournalClocksAsCountdown", ShowQuestJournalClocksAsCountdown);
            SetBool(sectionGUI, "AccelerateUICopyTexture", AccelerateUICopyTexture);
            SetBool(sectionGUI, "EnableVitalsIndicators", EnableVitalsIndicators);
            SetBool(sectionGUI, "SDFFontRendering", SDFFontRendering);
            SetBool(sectionGUI, "EnableGeographicBackgrounds", EnableGeographicBackgrounds);
            SetBool(sectionGUI, "EnableArrowCounter", EnableArrowCounter);
            SetBool(sectionGUI, "DungeonExitWagonPrompt", DungeonExitWagonPrompt);
            SetBool(sectionGUI, "TravelMapLocationsOutline", TravelMapLocationsOutline);
            SetBool(sectionGUI, "IllegalRestWarning", IllegalRestWarning);
            SetBool(sectionGUI, "LargeHUD", LargeHUD);
            SetBool(sectionGUI, "LargeHUDDocked", LargeHUDDocked);
            SetFloat(sectionGUI, "LargeHUDUndockedScale", LargeHUDUndockedScale);
            SetInt(sectionGUI, "LargeHUDUndockedAlignment", LargeHUDUndockedAlignment);
            SetBool(sectionGUI, "LargeHUDUndockedOffsetWeapon", LargeHUDUndockedOffsetWeapon);
            SetBool(sectionGUI, "LargeHUDOffsetHorse", LargeHUDOffsetHorse);
            SetBool(sectionGUI, "CanDropQuestItems", CanDropQuestItems);
            SetBool(sectionGUI, "EnableQuestDebugger", EnableQuestDebugger);
            SetInt(sectionGUI, "QuestRumorWeight", QuestRumorWeight);
            SetBool(sectionGUI, "DisableEnemyDeathAlert", DisableEnemyDeathAlert);

            SetBool(sectionSpells, "EnableSpellLighting", EnableSpellLighting);
            SetBool(sectionSpells, "EnableSpellShadows", EnableSpellShadows);

            SetBool(sectionControls, "InvertMouseVertical", InvertMouseVertical);
            SetFloat(sectionControls, "MouseLookSmoothingFactor", MouseLookSmoothingFactor);
            SetFloat(sectionControls, "MouseLookSensitivity", MouseLookSensitivity);
            SetFloat(sectionControls, "JoystickLookSensitivity", JoystickLookSensitivity);
            SetFloat(sectionControls, "JoystickCursorSensitivity", JoystickCursorSensitivity);
            SetFloat(sectionControls, "JoystickMovementThreshold", JoystickMovementThreshold);
            SetBool(sectionControls, "MovementAcceleration", MovementAcceleration);
            SetFloat(sectionControls, "JoystickDeadzone", JoystickDeadzone);
            SetBool(sectionControls, "EnableController", EnableController);
            SetBool(sectionControls, "ToggleSneak", ToggleSneak);
            SetBool(sectionControls, "HeadBobbing", HeadBobbing);
            SetInt(sectionControls, "Handedness", Handedness);
            SetFloat(sectionControls, "WeaponAttackThreshold", WeaponAttackThreshold);
            //SetFloat(sectionControls, "WeaponSensitivity", WeaponSensitivity);
            SetInt(sectionControls, "WeaponSwingMode", WeaponSwingMode);
            SetInt(sectionControls, "CameraRecoilStrength", CameraRecoilStrength);
            SetFloat(sectionControls, "SoundVolume", SoundVolume);
            SetFloat(sectionControls, "MusicVolume", MusicVolume);
            SetBool(sectionControls, "InstantRepairs", InstantRepairs);
            SetBool(sectionControls, "AllowMagicRepairs", AllowMagicRepairs);
            SetBool(sectionControls, "BowDrawback", BowDrawback);

            SetColor(sectionMap, "AutomapTempleColor", AutomapTempleColor);
            SetColor(sectionMap, "AutomapShopColor", AutomapShopColor);
            SetColor(sectionMap, "AutomapTavernColor", AutomapTavernColor);
            SetColor(sectionMap, "AutomapHouseColor", AutomapHouseColor);
            SetBool(sectionMap, "DungeonMicMapQoL", DungeonMicMapQoL);
            SetColor(sectionMap, "DunMicMapInnerColor", DunMicMapInnerColor);
            SetColor(sectionMap, "DunMicMapBorderColor", DunMicMapBorderColor);

            SetInt(sectionStartup, "StartCellX", StartCellX);
            SetInt(sectionStartup, "StartCellY", StartCellY);
            SetBool(sectionStartup, "StartInDungeon", StartInDungeon);

            SetInt(sectionExperimental, "TerrainDistance", TerrainDistance);
            SetFloat(sectionExperimental, "TerrainHeightmapPixelError", TerrainHeightmapPixelError);
            SetBool(sectionExperimental, "SmallerDungeons", SmallerDungeons);
            SetInt(sectionExperimental, "AssetCacheThreshold", AssetCacheThreshold);

            SetBool(sectionEnhancements, "LypyL_GameConsole", LypyL_GameConsole);
            SetBool(sectionEnhancements, "LypyL_ModSystem", LypyL_ModSystem);
            SetBool(sectionEnhancements, "AssetInjection", AssetInjection);
            SetBool(sectionEnhancements, "CompressModdedTextures", CompressModdedTextures);
            SetBool(sectionEnhancements, "NearDeathWarning", NearDeathWarning);
            SetBool(sectionEnhancements, "AlternateRandomEnemySelection", AlternateRandomEnemySelection);
            SetBool(sectionEnhancements, "AdvancedClimbing", AdvancedClimbing);
            SetFloat(sectionEnhancements, "DungeonAmbientLightScale", DungeonAmbientLightScale);
            SetFloat(sectionEnhancements, "NightAmbientLightScale", NightAmbientLightScale);
            SetFloat(sectionEnhancements, "PlayerTorchLightScale", PlayerTorchLightScale);
            SetBool(sectionEnhancements, "PlayerTorchFromItems", PlayerTorchFromItems);
            SetBool(sectionEnhancements, "CombatVoices", CombatVoices);
            SetBool(sectionEnhancements, "EnemyInfighting", EnemyInfighting);
            SetBool(sectionEnhancements, "EnhancedCombatAI", EnhancedCombatAI);
            SetBool(sectionEnhancements, "GuildQuestListBox", GuildQuestListBox);
            SetBool(sectionEnhancements, "BowLeftHandWithSwitching", BowLeftHandWithSwitching);
            SetInt(sectionEnhancements, "LoiterLimitInHours", LoiterLimitInHours);

            // Write settings to persistent file
            WriteSettingsFile();
        }

        #endregion

        #region Private Methods

        string SettingsName()
        {
            if (string.IsNullOrEmpty(DistributionSuffix))
                return settingsIniName;
            else
                return string.Format(settingsDistIniName, DistributionSuffix);
        }

        void ReadSettingsFile()
        {
            // Load defaults.ini
            TextAsset asset = Resources.Load<TextAsset>(defaultsIniName);
            MemoryStream stream = new MemoryStream(asset.bytes);
            StreamReader reader = new StreamReader(stream);
            defaultIniData = iniParser.ReadData(reader);
            reader.Close();

            // Must have settings.ini in persistent data path
            string message;
            string userIniPath = Path.Combine(PersistentDataPath, SettingsName());
            if (!File.Exists(userIniPath))
            {
                // Create file
                message = string.Format("Creating new '{0}' at path '{1}'", SettingsName(), userIniPath);
                File.WriteAllBytes(userIniPath, asset.bytes);
                DaggerfallUnity.LogMessage(message);
            }

            // Log ini path in use
            message = string.Format("Using '{0}' at path '{1}'", SettingsName(), userIniPath);
            DaggerfallUnity.LogMessage(message);

            // Load settings.ini or set as read-only
            userIniData = iniParser.ReadFile(userIniPath);

            // Ensure user ini data in sync with default ini data
            SyncIniData();
        }

        void WriteSettingsFile()
        {
            if (iniParser != null)
            {
                try
                {
                    string path = Path.Combine(PersistentDataPath, SettingsName());
                    if (File.Exists(path))
                    {
                        iniParser.WriteFile(path, userIniData);
                    }
                }
                catch
                {
                    DaggerfallUnity.LogMessage("Failed to write settings.ini.");
                }
            }
        }

        string GetData(string sectionName, string valueName)
        {
            try
            {
                if (userIniData != null)
                    return userIniData[sectionName][valueName];
                else
                    throw new Exception();
            }
            catch
            {
                if (defaultIniData != null)
                    return defaultIniData[sectionName][valueName];
                else
                    throw new Exception("GetData() could not find settings.ini or defaults.ini.");
            }
        }

        void SetData(string sectionName, string valueName, string valueData)
        {
            try
            {
                if (userIniData != null)
                    userIniData[sectionName][valueName] = valueData;
                else
                    throw new Exception();
            }
            catch
            {
                throw new Exception(string.Format("Failed to SetData() for value {0}.", valueName));
            }
        }

        string GetString(string sectionName, string valueName)
        {
            return GetData(sectionName, valueName);
        }

        void SetString(string sectionName, string valueName, string value)
        {
            SetData(sectionName, valueName, value);
        }

        bool GetBool(string sectionName, string valueName)
        {
            try
            {
                return bool.Parse(GetData(sectionName, valueName));
            }
            catch (Exception ex)
            {
                Debug.LogWarningFormat("GetBool() could not read value [{0}]{1}. Returning False. The exception was '{2}'.", sectionName, valueName, ex.Message);
                return false;
            }
        }

        void SetBool(string sectionName, string valueName, bool value)
        {
            SetData(sectionName, valueName, value.ToString());
        }

        int GetInt(string sectionName, string valueName)
        {
            try
            {
                return int.Parse(GetData(sectionName, valueName));
            }
            catch (Exception ex)
            {
                Debug.LogWarningFormat("GetInt() could not read value [{0}]{1}. Returning 0. The exception was '{2}'.", sectionName, valueName, ex.Message);
                return 0;
            }
        }

        int GetInt(string sectionName, string valueName, int min, int max)
        {
            try
            {
                int value = int.Parse(GetData(sectionName, valueName));
                return Mathf.Clamp(value, min, max);
            }
            catch (Exception ex)
            {
                Debug.LogWarningFormat("GetInt() could not read value [{0}]{1}. Returning {2}. The exception was '{3}'.", sectionName, valueName, min, ex.Message);
                return min;
            }
        }

        void SetInt(string sectionName, string valueName, int value)
        {
            SetData(sectionName, valueName, value.ToString());
        }

        float GetFloat(string sectionName, string valueName)
        {
            try
            {
                return float.Parse(GetData(sectionName, valueName), NumberStyles.Float, CultureInfo.InvariantCulture);
            }
            catch (Exception ex)
            {
                Debug.LogWarningFormat("GetFloat() could not read value [{0}]{1}. Returning 0. The exception was '{2}'.", sectionName, valueName, ex.Message);
                return 0;
            }
        }

        float GetFloat(string sectionName, string valueName, float min, float max)
        {
            try
            {
                float value = float.Parse(GetData(sectionName, valueName), NumberStyles.Float, CultureInfo.InvariantCulture);
                return Mathf.Clamp(value, min, max);
            }
            catch (Exception ex)
            {
                Debug.LogWarningFormat("GetFloat() could not read value [{0}]{1}. Returning {2}. The exception was '{3}'.", sectionName, valueName, min, ex.Message);
                return min;
            }
        }

        void SetFloat(string sectionName, string valueName, float value)
        {
            SetData(sectionName, valueName, value.ToString(CultureInfo.InvariantCulture));
        }

        Color GetColor(string sectionName, string valueName, Color defaultColor)
        {
            try
            {
                string colorStr = GetData(sectionName, valueName);
                Color result = StringToColor(colorStr);
                return result;
            }
            catch (Exception ex)
            {
                Debug.LogWarningFormat("GetColor() could not read value [{0}]{1}. Returning {2}. The exception was '{3}'.", sectionName, valueName, defaultColor, ex.Message);
                return defaultColor;
            }
        }

        void SetColor(string sectionName, string valueName, Color value)
        {
            SetData(sectionName, valueName, ColorToString(value));
        }

        #endregion

        #region Custom Parsers

        string ColorToString(Color32 color)
        {
            return string.Format("{0:X02}{1:X02}{2:X02}{3:X02}", color.r, color.g, color.b, color.a);
        }

        Color32 StringToColor(string colorStr)
        {
            const string errorMsg = "Color must be in 32-bit RGBA format, e.g. black is 000000FF.";

            if (colorStr.Length != 8)
                throw new Exception(errorMsg);

            byte r = byte.Parse(colorStr.Substring(0, 2), NumberStyles.HexNumber);
            byte g = byte.Parse(colorStr.Substring(2, 2), NumberStyles.HexNumber);
            byte b = byte.Parse(colorStr.Substring(4, 2), NumberStyles.HexNumber);
            byte a = byte.Parse(colorStr.Substring(6, 2), NumberStyles.HexNumber);

            return new Color32(r, g, b, a);
        }

        #endregion

        #region Syncing

        void SyncIniData()
        {
            // Default and user settings must both be loaded
            if (defaultIniData == null || userIniData == null)
                return;

            // Sync sections
            AddSections(defaultIniData, userIniData);
            RemoveSections(defaultIniData, userIniData);

            // Sync settings
            foreach (var srcSection in defaultIniData.Sections)
            {
                SectionData dstSection = userIniData.Sections.GetSectionData(srcSection.SectionName);
                if (dstSection != null)
                {
                    AddSettings(srcSection, dstSection);
                    RemoveSettings(srcSection, dstSection);
                }
            }

            // Write updated settings
            WriteSettingsFile();
        }

        void AddSections(IniData srcData, IniData dstData)
        {
            // Must have data
            if (srcData == null || dstData == null)
                return;

            // Add any sections missing from source
            foreach (var section in srcData.Sections)
            {
                if (!dstData.Sections.ContainsSection(section.SectionName))
                {
                    Debug.Log("SettingsManager: Adding section " + section.SectionName);
                    dstData.Sections.AddSection(section.SectionName);
                }
            }
        }

        void RemoveSections(IniData srcData, IniData dstData)
        {
            // Must have data
            if (srcData == null || dstData == null)
                return;

            // Gather all sections not present in source
            List<string> sectionsToRemove = new List<string>();
            foreach (var section in dstData.Sections)
            {
                if (!srcData.Sections.ContainsSection(section.SectionName))
                    sectionsToRemove.Add(section.SectionName);
            }

            // Remove sections
            foreach (var name in sectionsToRemove)
            {
                Debug.Log("SettingsManager: Removing section " + name);
                dstData.Sections.RemoveSection(name);
            }
        }

        void AddSettings(SectionData srcSection, SectionData dstSection)
        {
            // Must have data
            if (srcSection == null || dstSection == null)
                return;

            // Add source keys missing in destination
            foreach (var key in srcSection.Keys)
            {
                if (!dstSection.Keys.ContainsKey(key.KeyName))
                {
                    Debug.Log("SettingsManager: Adding setting " + key.KeyName);
                    dstSection.Keys.AddKey(key);
                }
            }
        }

        void RemoveSettings(SectionData srcSection, SectionData dstSection)
        {
            // Must have data
            if (srcSection == null || dstSection == null)
                return;

            // Gather all keys missing in source
            List<string> keysToRemove = new List<string>();
            foreach (var key in dstSection.Keys)
            {
                if (!srcSection.Keys.ContainsKey(key.KeyName))
                    keysToRemove.Add(key.KeyName);
            }

            // Remove keys
            foreach(var name in keysToRemove)
            {
                Debug.Log("SettingsManager: Removing setting " + name);
                dstSection.Keys.RemoveKey(name);
            }
        }

        #endregion
    }
}<|MERGE_RESOLUTION|>--- conflicted
+++ resolved
@@ -474,13 +474,9 @@
             EnableSpellShadows = GetBool(sectionSpells, "EnableSpellShadows");
 
             InvertMouseVertical = GetBool(sectionControls, "InvertMouseVertical");
-<<<<<<< HEAD
             MouseLookSmoothingFactor = GetFloat(sectionControls, "MouseLookSmoothingFactor", 0.0f, 0.9f);
-            MouseLookSensitivity = GetFloat(sectionControls, "MouseLookSensitivity", 0.1f, 8.0f);
-=======
             MouseLookSmoothing = GetBool(sectionControls, "MouseLookSmoothing");
             MouseLookSensitivity = GetFloat(sectionControls, "MouseLookSensitivity", 0.1f, 16.0f);
->>>>>>> d0113263
             JoystickLookSensitivity = GetFloat(sectionControls, "JoystickLookSensitivity", 0.1f, 4.0f);
             JoystickCursorSensitivity = GetFloat(sectionControls, "JoystickCursorSensitivity", 0.1f, 5.0f);
             JoystickMovementThreshold = GetFloat(sectionControls, "JoystickMovementThreshold", 0.0f, 1.0f);
