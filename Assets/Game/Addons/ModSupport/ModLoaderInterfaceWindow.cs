--- conflicted
+++ resolved
@@ -291,15 +291,13 @@
             modListScrollBar.ScrollIndex = modList.ScrollIndex;
         }
 
-<<<<<<< HEAD
+        if (closeIfTopWindow && uiManager.TopWindow == this)
+            uiManager.PopWindow();
+
         HotkeySequence.KeyModifiers keyModifiers = HotkeySequence.GetKeyboardKeyModifiers();
         if (!NativePanel.KeyboardActivation(keyModifiers))
             if (!ModPanel.KeyboardActivation(keyModifiers))
                 ModListPanel.KeyboardActivation(keyModifiers);
-=======
-        if (closeIfTopWindow && uiManager.TopWindow == this)
-            uiManager.PopWindow();
->>>>>>> 1e60c7ce
     }
 
     bool GetModSettings(ref ModSettings ms)
