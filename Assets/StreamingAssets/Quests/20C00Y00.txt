-- Quest: C:\QUESTS\WORKING\20C00Y00.Qbn.
-- StartsBy: NPC
-- Questee: anyone
-- Questor: Molag Bal
-- Repute: 0
-- QuestId: 0
Messages: 61
Quest: 20C00Y00
-- Message panels
QRC:

QuestorOffer:  [1000]
<ce>             So you want power, %pcn. Power is a far more
<ce>          tangible quantity than wisdom, don't you agree? Now
<ce>          then, in order for us to judge your worth, we have a
<ce>         bit of toil for you to undertake. Nothing unpleasant,
<ce>              of course. You may rather enjoy it. A simple
<ce>           assassination, for which you will be rewarded with
<ce>              _artifact_. Then we can see if you're ready
<ce>               for real power. Does this sound agreeable?

RefuseQuest:  [1001]
<ce>             You have wasted our time. We are not pleased.

AcceptQuest:  [1002]
<ce>            We thought it would appeal to you. Now, listen
<ce>              carefully: your target is a _monster_ named
<ce>                =monster_. This infernal sparkcaster has
<ce>         been invoking our name, drawing on our power, without
<ce>          a contract. Perhaps this is due to ignorance, but we
<ce>              cannot be merciful. Look for the mage in %g3
<ce>                laboratory, ___mondung_ and destroy %g2.
<ce>          Then, before =1stparton_ days have passed, meet our
<ce>                   agent, _contact_, a =contact_, in
<ce>                 __tavern_ at a place called _tavern_.
<ce>            There %g will give you _artifact_. Do not tarry,
<ce>            time is short. We will be watching. Do not fail.

QuestFail:  [1003]
<ce>                Listen, %pcf, you and I both know that
<ce>               =monster_'s still breathing. A contract is
<ce>                a contract, and Molag Bal never forgets.

QuestComplete:  [1004]
<ce>             Hello, %pcf. You made it. Molag Bal sends his
<ce>                compliments. And, of course, _artifact_.
<ce>                      Enjoy it and fare thee well.

RumorsDuringQuest:  [1005]
Everyone's whispering about the experiments going on in ___mondung_.
<--->
There's some weird stuff going on in that ___mondung_ to the %di.

RumorsPostfailure:  [1006]
That bright red star is said to be the anger of the daedra Molag Bal.
<--->
There was a crazy =contact_ running around here screaming about contracts.

RumorsPostsuccess:  [1007]
Real quiet around ___mondung_ lately.
<--->
There was a lot of excitement around ___mondung_, but it's all calmed down.

Message:  1011
A regal Daedra Prince, said to be the most power-mad of all daedra.
<--->
Molag Bal is said to be obsessed with making Tamriel part of his realm.

Message:  1012
Some weird-acting =contact_ was in __tavern_, %di of here.
<--->
A =contact_ by that name was in __tavern_, %di of here, fairly recently.

Message:  1013
The Mace of Molag Bal steals magicka from its victims.
<--->
<ce>The Mace of Molag Bal, or the Vampire's Mace to the layman, is a conduit
<ce>              for magical energy to flow into the bearer.

Message:  1020
%qdt:
 The Daedra Prince Molag Bal has sent me to
 kill a spellcaster of some kind in dungeon
 ___mondung_. If the mage is dead
 within =1stparton_ days and I meet with his
 associate _contact_ in __tavern_
 at a place called _tavern_,
 I will be given _artifact_.

Message:  1030
<ce>                          =monster_ is dead.
<ce>                           You have fulfilled
<ce>                           your contract with
<ce>                           Molag Bal.  Now to
<ce>                          collect your reward.

Message:  1040
<ce>                       =monster_ lifts %g3 staff
<ce>                    and disappears in a thunderclap.

Message:  1060
<ce>              A map showing the location of ___hideout_,
<ce>                       marked with the notation,
<ce>                  "Remind _dummy_ to lay in supplies.
<ce>              Indications that Molag Bal has detected me."


-- Symbols used in the QRC file:
--
--               %di occurs 3 times.
--                %g occurs 1 time.
--               %g2 occurs 1 time.
--               %g3 occurs 2 times.
--              %pcf occurs 2 times.
--              %pcn occurs 1 time.
--              %qdt occurs 1 time.
--       =1stparton_ occurs 2 times.
--         =contact_ occurs 4 times.
--         =monster_ occurs 4 times.
--       ___hideout_ occurs 2 times.
--       ___mondung_ occurs 6 times.
--         __tavern_ occurs 4 times.
--        _artifact_ occurs 5 times.
--         _contact_ occurs 2 times.
--           _dummy_ occurs 1 time.
--         _monster_ occurs 1 time.
--          _tavern_ occurs 2 times.

QBN:
Item _artifact_ artifact Mace_of_Molag_Bal used 1013
Item _map_ letter used 1060

Person _contact_ face 233 faction The_Cabal anyInfo 1012
Person _dummy_ face 1 group Spellcaster

Place _mondung_ remote dungeon9
Place _tavern_ remote tavern
Place _hideout_ remote dungeon11

Clock _1stparton_ 00:00 0 flag 1 range 0 5
Clock _delay_ 01:00 0 flag 1 range 0 1
Clock _S.08_ 00:01 00:04

Foe _monster_ is Mage
Foe _monster1_ is Mage

--	Quest start-up:
	place item _map_ at _mondung_ 
	start timer _1stparton_ 
	reveal _mondung_ 
	log 1020 step 0 
	_map_ used do _readmap_ 
	place foe _monster_ at _mondung_ 
	place npc _contact_ at _tavern_ 

_pcgetsgold_ task:
	when _qgclicked_ and _mondead_ 
	give pc _artifact_ 
	start timer _delay_ 

variable _queston_
--unused variable
_mondead_ task:
	killed 1 _monster_
	killed 1 _monster1_ 
	say 1030 
	--added kill condition for monster1

_qgclicked_ task:
	clicked npc _contact_ 

_1stparton_ task:
	end quest 

<<<<<<< HEAD
variable _2ndparton_
--unused variable
_clearclick_ task:
	when _qgclicked_ and not _mondead_ 
	--this used the timer 2ndparton erroneously. properly changed to mondead.
	say 1003
=======
_clearclick_ task:
	when _qgclicked_ and not _mondead_ 
>>>>>>> 7c4a3dc8
	clear _qgclicked_ _clearclick_ 

_delay_ task:
	end quest 

variable _S.08_
_S.09_ task:
	injured _monster_ 
	start timer _S.08_ 

_S.10_ task:
	when _S.08_ and not _mondead_
	remove foe _monster_
	place foe _monster1_ at _hideout_
	say 1040
--saying 1040 was previously used here as an invalid argument. Moved it to its own line.
--added new monster1 creature and properly enabled disappearing act with new remove action.

_readmap_ task:
	reveal _hideout_ readmap<|MERGE_RESOLUTION|>--- conflicted
+++ resolved
@@ -172,17 +172,10 @@
 _1stparton_ task:
 	end quest 
 
-<<<<<<< HEAD
-variable _2ndparton_
---unused variable
 _clearclick_ task:
 	when _qgclicked_ and not _mondead_ 
 	--this used the timer 2ndparton erroneously. properly changed to mondead.
 	say 1003
-=======
-_clearclick_ task:
-	when _qgclicked_ and not _mondead_ 
->>>>>>> 7c4a3dc8
 	clear _qgclicked_ _clearclick_ 
 
 _delay_ task:
