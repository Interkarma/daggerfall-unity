﻿using UnityEngine;
using Wenzil.Console.Commands;
using DaggerfallWorkshop.Game;
using System.Linq;
using System;
using DaggerfallConnect.Arena2;
using System.Collections;
using System.Collections.Generic;
using DaggerfallWorkshop;
using DaggerfallWorkshop.Game.Entity;
using System.IO;

namespace Wenzil.Console
{
    public class DefaultCommands : MonoBehaviour
    {
        public static bool showDebugStrings = false;

        void Start()
        {
            ConsoleCommandsDatabase.RegisterCommand(QuitCommand.name, QuitCommand.description, QuitCommand.usage, QuitCommand.Execute);
            ConsoleCommandsDatabase.RegisterCommand(HelpCommand.name, HelpCommand.description, HelpCommand.usage, HelpCommand.Execute);
            ConsoleCommandsDatabase.RegisterCommand(LoadCommand.name, LoadCommand.description, LoadCommand.usage, LoadCommand.Execute);
            ConsoleCommandsDatabase.RegisterCommand(GodCommand.name, GodCommand.description, GodCommand.usage, GodCommand.Execute);
            ConsoleCommandsDatabase.RegisterCommand(Suicide.name, Suicide.description, Suicide.usage, Suicide.Execute);
            ConsoleCommandsDatabase.RegisterCommand(ShowDebugStrings.name, ShowDebugStrings.description, ShowDebugStrings.usage, ShowDebugStrings.Execute);
            ConsoleCommandsDatabase.RegisterCommand(SetWeather.name, SetWeather.description, SetWeather.usage, SetWeather.Execute);
            ConsoleCommandsDatabase.RegisterCommand(TeleportToMapPixel.name, TeleportToMapPixel.description, TeleportToMapPixel.usage, TeleportToMapPixel.Execute);
            ConsoleCommandsDatabase.RegisterCommand(TeleportToDungeonDoor.name, TeleportToDungeonDoor.description, TeleportToDungeonDoor.usage, TeleportToDungeonDoor.Execute);
            ConsoleCommandsDatabase.RegisterCommand(OpenAllDoors.name, OpenAllDoors.description, OpenAllDoors.usage, OpenAllDoors.Execute);
            ConsoleCommandsDatabase.RegisterCommand(OpenDoor.name, OpenDoor.description, OpenDoor.usage, OpenDoor.Execute);
            ConsoleCommandsDatabase.RegisterCommand(ActivateAction.name, ActivateAction.description, ActivateAction.usage, ActivateAction.Execute);
            ConsoleCommandsDatabase.RegisterCommand(KillAllEnemies.name, KillAllEnemies.description, KillAllEnemies.usage, KillAllEnemies.Execute);
            ConsoleCommandsDatabase.RegisterCommand(TransitionToExterior.name, TransitionToExterior.description, TransitionToExterior.usage, TransitionToExterior.Execute);
            ConsoleCommandsDatabase.RegisterCommand(SetHealth.name, SetHealth.description, SetHealth.usage, SetHealth.Execute);

            ConsoleCommandsDatabase.RegisterCommand(SetWalkSpeed.name, SetWalkSpeed.description, SetWalkSpeed.usage, SetWalkSpeed.Execute);
            ConsoleCommandsDatabase.RegisterCommand(SetMouseSensitivity.name, SetMouseSensitivity.description, SetMouseSensitivity.usage, SetMouseSensitivity.Execute);
            ConsoleCommandsDatabase.RegisterCommand(ToggleMouseSmoothing.name, ToggleMouseSmoothing.description, ToggleMouseSmoothing.usage, ToggleMouseSmoothing.Execute);

            //ConsoleCommandsDatabase.RegisterCommand(SetMouseSmoothing.name, SetMouseSmoothing.description, SetMouseSmoothing.usage, SetMouseSmoothing.Execute);
            ConsoleCommandsDatabase.RegisterCommand(SetVSync.name, SetVSync.description, SetVSync.usage, SetVSync.Execute);
            ConsoleCommandsDatabase.RegisterCommand(SetRunSpeed.name, SetRunSpeed.description, SetRunSpeed.usage, SetRunSpeed.Execute);
            ConsoleCommandsDatabase.RegisterCommand(SetJumpSpeed.name, SetJumpSpeed.description, SetJumpSpeed.usage, SetJumpSpeed.Execute);
            ConsoleCommandsDatabase.RegisterCommand(ToggleAirControl.name, ToggleAirControl.description, ToggleAirControl.usage, ToggleAirControl.Execute);
            ConsoleCommandsDatabase.RegisterCommand(SetTimeScale.name, SetTimeScale.description, SetTimeScale.usage, SetTimeScale.Execute);
            ConsoleCommandsDatabase.RegisterCommand(SetGravity.name, SetGravity.description, SetGravity.usage, SetGravity.Execute);

            ConsoleCommandsDatabase.RegisterCommand(GotoLocation.name, GotoLocation.description, GotoLocation.usage, GotoLocation.Execute);
            ConsoleCommandsDatabase.RegisterCommand(GetLocationMapPixel.name, GetLocationMapPixel.description, GetLocationMapPixel.usage, GetLocationMapPixel.Execute);
            ConsoleCommandsDatabase.RegisterCommand(Teleport.name, Teleport.description, Teleport.usage, Teleport.Execute);
            ConsoleCommandsDatabase.RegisterCommand(Groundme.name, Groundme.description, Groundme.usage, Groundme.Execute);
            ConsoleCommandsDatabase.RegisterCommand(ExecuteScript.name, ExecuteScript.description, ExecuteScript.usage, ExecuteScript.Execute);

        }

        private static class GodCommand
        {
            public static readonly string name = "tgm";
            public static readonly string error = "Failed to set God Mode - Player health object not found?";
            public static readonly string usage = "tgm";
            public static readonly string description = "Toggle god mode";

            public static string Execute(params string[] args)
            {
                PlayerHealth playerHealth = GameManager.Instance.PlayerHealth;//GameObject.FindObjectOfType<PlayerHealth>();
                if (playerHealth)
                {
                    playerHealth.GodMode = !playerHealth.GodMode;
                    return string.Format("Godmode enabled: {0}", playerHealth.GodMode);
                }
                else
                    return error;
            }
        }

        private static class ShowDebugStrings
        {
            public static readonly string name = "tdbg";
            public static readonly string error = "Failed to toggle debug string ";
            public static readonly string description = "Toggles if the debug information is displayed";
            public static readonly string usage = "tdbg";

            public static string Execute(params string[] args)
            {
                DaggerfallWorkshop.StreamingWorld streamingWorld = GameManager.Instance.StreamingWorld;//GameObject.FindObjectOfType<DaggerfallWorkshop.StreamingWorld>();
                DaggerfallWorkshop.DaggerfallUnity daggerfallUnity = DaggerfallUnity.Instance;
                DaggerfallSongPlayer songPlayer = GameObject.FindObjectOfType<DaggerfallSongPlayer>();

                DefaultCommands.showDebugStrings = !DefaultCommands.showDebugStrings;
                bool show = DefaultCommands.showDebugStrings;
                if (streamingWorld)
                    streamingWorld.ShowDebugString = show;
                if (daggerfallUnity)
                    daggerfallUnity.WorldTime.ShowDebugString = show;
                if (songPlayer)
                    songPlayer.ShowDebugString = show;
                if (FPSDisplay.fpsDisplay == null)
                    GameManager.Instance.gameObject.AddComponent<FPSDisplay>();
                FPSDisplay.fpsDisplay.ShowDebugString = show;
                return string.Format("Debug string show: {0}", show);
            }
        }

        private static class SetHealth
        {
            public static readonly string name = "set_health";
            public static readonly string error = "Failed to set health - invalid setting or player object not found";
            public static readonly string description = "Set Health";
            public static readonly string usage = "set_Health [#]";

            public static string Execute(params string[] args)
            {
                DaggerfallEntityBehaviour playerBehavior = GameManager.Instance.PlayerEntityBehaviour;

                int health = 0;
                if (args == null || args.Length < 1 || !int.TryParse(args[0], out health))
                {
                    return HelpCommand.Execute(SetHealth.name);

                }
                else if (playerBehavior != null)
                {
                    playerBehavior.Entity.SetHealth(health);
                    return string.Format("Set health to: {0}", playerBehavior.Entity.CurrentHealth);
                }
                else
                    return error;
            }
        }


        private static class Suicide
        {
            public static readonly string name = "suicide";
            public static readonly string error = "Failed to suicide :D";
            public static readonly string description = "Kill self";
            public static readonly string usage = "suicide";

            public static string Execute(params string[] args)
            {
                DaggerfallEntityBehaviour playerBehavior = GameManager.Instance.PlayerEntityBehaviour;

                if (playerBehavior == null)
                    return error;
                else
                {
                    playerBehavior.Entity.SetHealth(0);
                    return "Are you still there?";
                }
            }
        }

        private static class SetWeather
        {
            public static readonly string name = "set_weather";
            public static readonly string description = "Sets the weather to indicated type";
            public static readonly string usage = "set_weather [#] \n0 = none \n1 = rain \n2 = storm \n3 = snow";

            public static string Execute(params string[] args)
            {
                WeatherManager weatherManager = GameManager.Instance.WeatherManager;
                int weatherType = 0;

                if (args == null || args.Length < 1)
                    return HelpCommand.Execute(SetWeather.name);

                else if (weatherManager == null)
                {
                    return HelpCommand.Execute(SetWeather.name);

                }
                else if (int.TryParse(args[0], out weatherType))
                {
                    if (weatherType >= 0 && weatherType < 4)
                    {
                        weatherManager.ClearAllWeather();

                        if (weatherType == 1)
                            weatherManager.StartRaining();
                        else if (weatherType == 2)
                            weatherManager.StartStorming();
                        else if (weatherType == 3)
                            weatherManager.StartSnowing();
                        return "Set weather.";
                    }

                }

                return HelpCommand.Execute(SetWeather.name);

            }
        }

        private static class SetWalkSpeed
        {
            public static readonly string name = "set_walkspeed";
            public static readonly string error = "Failed to set walk speed - invalid setting or PlayerMotor object not found";
            public static readonly string description = "Set walk speed. Default is 3";
            public static readonly string usage = "set_walkspeed [#]";

            public static string Execute(params string[] args)
            {
                int speed;
                PlayerMotor playerMotor = GameManager.Instance.PlayerMotor;//GameObject.FindObjectOfType<PlayerMotor>();

                if (playerMotor == null)
                    return error;

                if (args == null || args.Length < 1)
                {
                    try
                    {
                        Console.Log(string.Format("Current Walk Speed: {0}", playerMotor.walkSpeed));
                        return HelpCommand.Execute(SetWalkSpeed.name);

                    }
                    catch
                    {
                        return HelpCommand.Execute(SetWalkSpeed.name);
                    }

                }
                else if (!int.TryParse(args[0], out speed))
                    return error;
                else
                {
                    playerMotor.walkSpeed = speed;
                    return string.Format("Walk speed set to: {0}", speed);
                }

            }
        }

        private static class SetRunSpeed
        {
            public static readonly string name = "set_runspeed";
            public static readonly string error = "Failed to set run speed - invalid setting or PlayerMotor object not found";
            public static readonly string description = "Set run speed. Default is 7";
            public static readonly string usage = "set_runspeed [#]";

            public static string Execute(params string[] args)
            {
                int speed;
                PlayerMotor playerMotor = GameManager.Instance.PlayerMotor;//GameObject.FindObjectOfType<PlayerMotor>();

                if (playerMotor == null)
                    return error;

                if (args == null || args.Length < 1)
                {
                    try
                    {
                        Console.Log(string.Format("Current RunSpeed: {0}", playerMotor.runSpeed));
                        return HelpCommand.Execute(SetRunSpeed.name);

                    }
                    catch
                    {
                        return HelpCommand.Execute(SetRunSpeed.name);
                    }


                }
                else if (!int.TryParse(args[0], out speed))
                {
                    return error;
                }
                else
                {
                    playerMotor.runSpeed = speed;
                    return string.Format("Run speed set to: {0}", speed);
                }
            }
        }

        private static class SetTimeScale
        {
            public static readonly string name = "set_timescale";
            public static readonly string error = "Failed to set timescale - invalid setting or DaggerfallUnity singleton object";
            public static readonly string description = "Set Timescale; Default 10.  Setting it too high can have adverse affects";
            public static readonly string usage = "set_timescale [#]";

            public static string Execute(params string[] args)
            {
                int speed;
                DaggerfallWorkshop.DaggerfallUnity daggerfallUnity = DaggerfallWorkshop.DaggerfallUnity.Instance;

                if (daggerfallUnity == null)
                    return error;

                if (args == null || args.Length < 1)
                {
                    try
                    {
                        Console.Log(string.Format("Current TimeScale: {0}", DaggerfallWorkshop.DaggerfallUnity.Instance.WorldTime.TimeScale));
                        return HelpCommand.Execute(SetTimeScale.name);
                    }
                    catch
                    {
                        return HelpCommand.Execute(SetTimeScale.name);
                    }

                }
                else if (!int.TryParse(args[0], out speed))
                    return error;
                else
                {
                    try
                    {
                        DaggerfallWorkshop.DaggerfallUnity.Instance.WorldTime.TimeScale = speed;
                        return string.Format("Time Scale set to: {0}", speed);
                    }
                    catch
                    {
                        return "Unspecified error; failed to set timescale";
                    }

                }

            }
        }

        private static class SetMouseSensitivity
        {
            public static readonly string name = "set_mspeed";
            public static readonly string error = "Failed to set mouse sensitivity- invalid setting or PlayerMouseLook object not found";
            public static readonly string description = "Set mouse sensitivity. Default is 1.5";
            public static readonly string usage = "set_mspeed [#]";

            public static string Execute(params string[] args)
            {
                PlayerMouseLook mLook = GameManager.Instance.PlayerMouseLook;//GameObject.FindObjectOfType<PlayerMouseLook>();
                float speed = 0;
                if (args == null || args.Length < 1 || !float.TryParse(args[0], out speed))
                {
                    if (mLook)
                        Console.Log(string.Format("Current mouse sensitivity: {0}", mLook.sensitivity));
                    return HelpCommand.Execute(SetMouseSensitivity.name);
                }
                else if (mLook == null)
                    return error;
                else
                {
                    mLook.sensitivity = new Vector2(speed, speed);
                    return string.Format("Set mouse sensitivity to: {0}", mLook.sensitivity.ToString());
                }
            }

        }


        private static class ToggleMouseSmoothing
        {
            public static readonly string name = "tmsmooth";
            public static readonly string error = "Failed to toggle mouse smoothing - PlayerMouseLook object not found?";
            public static readonly string description = "Toggle mouse smoothing.";
            public static readonly string usage = "tmsmooth";

            public static string Execute(params string[] args)
            {
                PlayerMouseLook mLook = GameManager.Instance.PlayerMouseLook;//GameObject.FindObjectOfType<PlayerMouseLook>();
                if (mLook == null)
                    return error;
                else
                {
                    //mLook.smoothing = new Vector2(speed, speed);
                    mLook.enableSmoothing = !mLook.enableSmoothing;
                    return string.Format("Mouse smoothing is on: {0}", mLook.enableSmoothing.ToString());
                }
            }

        }


        private static class SetMouseSmoothing
        {
            public static readonly string name = "set_msmooth";
            public static readonly string error = "Failed to set mouse smoothing - invalid setting or PlayerMouseLook object not found";
            public static readonly string description = "Set mouse smoothing. Default is 3";
            public static readonly string usage = "set_msmooth [#]";

            public static string Execute(params string[] args)
            {
                PlayerMouseLook mLook = GameManager.Instance.PlayerMouseLook;//GameObject.FindObjectOfType<PlayerMouseLook>();
                float speed = 0;
                if (args == null || args.Length < 1 || !float.TryParse(args[0], out speed))
                {
                    if (mLook)
                        Console.Log(string.Format("Current mouse smoothing: {0}", mLook.smoothing));
                    return HelpCommand.Execute(SetMouseSmoothing.name);
                }
                else if (mLook == null)
                    return error;
                else
                {
                    mLook.smoothing = new Vector2(speed, speed);
                    return string.Format("Set mouse smoothing to: {0}", mLook.smoothing.ToString());
                }
            }

        }

        private static class SetVSync
        {
            public static readonly string name = "set_vsync";
            public static readonly string error = "Failed to toggle vsync";
            public static readonly string description = "Set Vertical Sync count. Must be 0, 1, 2;";
            public static readonly string usage = "set_vsync";

            public static string Execute(params string[] args)
            {
                int count = 0;
                if (args == null || args.Count() < 1)
                {
                    Console.Log(string.Format("Current VSync Count: {0}", UnityEngine.QualitySettings.vSyncCount));
                    return HelpCommand.Execute(SetVSync.name);
                }
                else if (!int.TryParse(args[0], out count))
                {
                    Console.Log(string.Format("Current VSync Count: {0}", UnityEngine.QualitySettings.vSyncCount));
                    return HelpCommand.Execute(SetVSync.name);
                }
                else if (count == 0 || count == 1 || count == 2)
                {
                    UnityEngine.QualitySettings.vSyncCount = count;
                    return string.Format("Set vSyncCount to: {0}", UnityEngine.QualitySettings.vSyncCount.ToString());
                }
                else
                    return error;
            }
        }


        private static class SetGravity
        {
            public static readonly string name = "set_grav";
            public static readonly string error = "Failed to set gravity - invalid setting or PlayerMotor object not found";
            public static readonly string description = "Set gravity. Default is 20";
            public static readonly string usage = "set_grav [#]";

            public static string Execute(params string[] args)
            {
                int gravity = 0;
                PlayerMotor playerMotor = GameManager.Instance.PlayerMotor;//GameObject.FindObjectOfType<PlayerMotor>();

                if (playerMotor == null)
                    return error;

                if (args == null || args.Length < 1)
                {
                    try
                    {
                        Console.Log(string.Format("Current gravity: {0}", playerMotor.gravity));
                        return HelpCommand.Execute(SetGravity.name);
                    }
                    catch
                    {
                        return HelpCommand.Execute(SetGravity.name);
                    }

                }
                else if (!int.TryParse(args[0], out gravity))
                    return error;
                else
                {
                    playerMotor.gravity = gravity;
                    return string.Format("Gravity set to: {0}", playerMotor.gravity);
                }

            }
        }

        private static class SetJumpSpeed
        {
            public static readonly string name = "set_jump";
            public static readonly string error = "Failed to set jump speed - invalid setting or PlayerMotor object not found";
            public static readonly string description = "Set jump speed. Default is 8";
            public static readonly string usage = "set_jump [#]";

            public static string Execute(params string[] args)
            {
                int speed;
                PlayerMotor playerMotor = GameManager.Instance.PlayerMotor;//GameObject.FindObjectOfType<PlayerMotor>();

                if (playerMotor == null)
                {
                    return error;
                }
                if (args == null || args.Length < 1)
                {
                    try
                    {
                        Console.Log(string.Format("Current Jump Speed: {0}", playerMotor.jumpSpeed));
                        return HelpCommand.Execute(SetJumpSpeed.name);
                    }
                    catch
                    {
                        return HelpCommand.Execute(SetJumpSpeed.name);
                    }
                }
                else if (!int.TryParse(args[0], out speed))
                    return error;
                else
                {
                    playerMotor.jumpSpeed = speed;
                    return string.Format("Jump speed set to: {0}", playerMotor.jumpSpeed);
                }
            }
        }

        private static class ToggleAirControl
        {
            public static readonly string name = "tac";
            public static readonly string error = "Failed to toggle air control - PlayerMotor object not found?";
            public static readonly string description = "Toggle air control, which allows player to move while in the air.";
            public static readonly string usage = "tac";

            public static string Execute(params string[] args)
            {

                PlayerMotor playerMotor = GameManager.Instance.PlayerMotor;//GameObject.FindObjectOfType<PlayerMotor>();

                if (playerMotor == null)
                    return error;
                else
                {
                    playerMotor.airControl = !playerMotor.airControl;
                    return string.Format("air control set to: {0}", playerMotor.airControl);
                }
            }
        }


        private static class TeleportToMapPixel
        {
            public static readonly string name = "tele2pixel";
            public static readonly string description = "Send the player to the x,y coordinates";
            public static readonly string usage = "tele2pixel [x y]; where x is between 0 & 1000 and y is between 0 & 500";

            public static string Execute(params string[] args)
            {
                int x = 0; int y = 0;
                DaggerfallWorkshop.StreamingWorld streamingWorld = GameManager.Instance.StreamingWorld;//GameObject.FindObjectOfType<DaggerfallWorkshop.StreamingWorld>();
                PlayerEnterExit playerEE = GameManager.Instance.PlayerEnterExit;//GameObject.FindObjectOfType<PlayerEnterExit>();

                if (args == null || args.Length < 2)
                    return HelpCommand.Execute(TeleportToMapPixel.name);

                else if (streamingWorld == null)
                    return "Could not locate Streaming world object";


                else if (playerEE == null || playerEE.IsPlayerInside)
                    return "PlayerEnterExit could not be found or player inside";

                else if (int.TryParse(args[0], out x) && int.TryParse(args[1], out y))
                {
                    if (x <= 0 || y <= 0)
                        return "Invalid Coordinates";
                    else if (x >= MapsFile.MaxMapPixelX || y >= MapsFile.MaxMapPixelY)
                        return "Invalid coordiantes";
                    else
                        streamingWorld.TeleportToCoordinates(x, y);
                    return string.Format("Teleporting player to: {0} {1}", x, y);
                }
                return "Invalid coordiantes";
            }
        }

        private static class GotoLocation
        {
            public static readonly string name = "location";
            public static readonly string description = "Send the player to the predefined location";
            public static readonly string usage = "location [n]; where n is between 0 & 9:\n0 ... random location\n1 ... Daggerfall/Daggerfall\n2 ... Wayrest/Wayrest\n3 ... Sentinel/Sentinel\n4 ... Orsinium Area/Orsinium\n5 ... Tulune/The Old Copperham Place\n6 ... Pothago/The Stronghold of Cirden\n7 ... Daggerfall/Privateer's Hold\n8 ... Wayrest/Merwark Hollow\n9 ... Isle of Balfiera/Direnni Tower\n";
            public static string Execute(params string[] args)
            {
                int n = 0;
                DaggerfallWorkshop.StreamingWorld streamingWorld = GameManager.Instance.StreamingWorld;//GameObject.FindObjectOfType<DaggerfallWorkshop.StreamingWorld>();
                PlayerEnterExit playerEE = GameManager.Instance.PlayerEnterExit;//GameObject.FindObjectOfType<PlayerEnterExit>();

                if (args == null || args.Length < 1)
                    return HelpCommand.Execute(GotoLocation.name);

                else if (streamingWorld == null)
                    return "Could not locate Streaming world object";

                else if (playerEE == null || playerEE.IsPlayerInside)
                    return "PlayerEnterExit could not be found or player inside";


                else if (int.TryParse(args[0], out n))
                {
                    if (n < 0 || n > 9)
                        return "Invalid location index";
                    else
                    {
                        switch (n)
                        {
                            case 0:
                                int xpos, ypos;
                                while (true)
                                {
                                    xpos = UnityEngine.Random.Range(0, MapsFile.MaxMapPixelX - 1);
                                    ypos = UnityEngine.Random.Range(0, MapsFile.MaxMapPixelY - 1);
                                    DaggerfallWorkshop.Utility.ContentReader.MapSummary mapSummary;
                                    if (DaggerfallWorkshop.DaggerfallUnity.Instance.ContentReader.HasLocation(xpos, ypos, out mapSummary))
                                    {
                                        streamingWorld.TeleportToCoordinates(xpos + 1, ypos - 1); // random location - locations always seem to be one pixel to the northern east - so compensate for this (since locations are never at the border - there should not occur a index out of bounds...)
                                        return (string.Format("Teleported player to location at: {0}, {1}", xpos, ypos));
                                    }
                                }
                            case 1:
                                streamingWorld.TeleportToCoordinates(207, 213, StreamingWorld.RepositionMethods.RandomStartMarker);
                                return ("Teleported player to Daggerfall/Daggerfall");
                            case 2:
                                streamingWorld.TeleportToCoordinates(859, 244, StreamingWorld.RepositionMethods.RandomStartMarker);
                                return ("Teleported player to Wayrest/Wayrest");
                            case 3:
                                streamingWorld.TeleportToCoordinates(397, 343, StreamingWorld.RepositionMethods.RandomStartMarker);
                                return ("Teleported player to Sentinel/Sentinel");
                            case 4:
                                streamingWorld.TeleportToCoordinates(892, 146, StreamingWorld.RepositionMethods.RandomStartMarker);
                                return ("Teleported player to Orsinium Area/Orsinium");
                            case 5:
                                streamingWorld.TeleportToCoordinates(67, 119, StreamingWorld.RepositionMethods.RandomStartMarker);
                                return ("Teleported player to Tulune/The Old Copperham Place");
                            case 6:
                                streamingWorld.TeleportToCoordinates(254, 408, StreamingWorld.RepositionMethods.RandomStartMarker);
                                return ("Teleported player to Pothago/The Stronghold of Cirden");
                            case 7:
                                streamingWorld.TeleportToCoordinates(109, 158, StreamingWorld.RepositionMethods.RandomStartMarker);
                                return ("Teleported player to Daggerfall/Privateer's Hold");
                            case 8:
                                streamingWorld.TeleportToCoordinates(860, 245, StreamingWorld.RepositionMethods.RandomStartMarker);
                                return ("Teleported player to Wayrest/Merwark Hollow");
                            case 9:
                                streamingWorld.TeleportToCoordinates(718, 204, StreamingWorld.RepositionMethods.RandomStartMarker);
                                return ("Teleported player to Isle of Balfiera/Direnni Tower");
                            default:
                                break;
                        }
                        return "Teleported successfully.";
                    }

                }
                return "Invalid location index";
            }
        }

        private static class TransitionToExterior
        {
            public static readonly string name = "trans_out";
            public static readonly string error = "Player not inside, or couldn't locate PlayerEnterExit";
            public static readonly string description = "Leave dungeon or building and load exterior area, only works if player inside";
            public static readonly string usage = "trans_out";


            public static string Execute(params string[] args)
            {
                PlayerEnterExit playerEnterExit = GameManager.Instance.PlayerEnterExit;//GameObject.FindObjectOfType<PlayerEnterExit>();
                if (playerEnterExit == null || !playerEnterExit.IsPlayerInside)
                {
                    Console.Log(HelpCommand.Execute(TransitionToExterior.name));
                    return error;
                }
                else
                {
                    try
                    {
                        if (playerEnterExit.IsPlayerInsideDungeon)
                        {
                            playerEnterExit.TransitionDungeonExterior();
                        }
                        else
                        {
                            playerEnterExit.TransitionExterior();
                        }

                        return "Transitioning to exterior";
                    }
                    catch
                    {
                        return "Error on transitioning";
                    }

                }

            }

        }



        private static class TeleportToDungeonDoor
        {
            public static readonly string name = "tele2exit";
            public static readonly string error = "Player not inside dungeon, or couldn't locate player";
            public static readonly string description = "Teleport player to dungeon exit without leaving";
            public static readonly string usage = "tele2exit";


            public static string Execute(params string[] args)
            {
                PlayerEnterExit playerEnterExit = GameManager.Instance.PlayerEnterExit;//GameObject.FindObjectOfType<PlayerEnterExit>();
                GameObject playerObj = GameManager.Instance.PlayerObject;//GameObject.FindGameObjectWithTag("Player") as GameObject;
                if (playerObj == null || playerEnterExit == null || !playerEnterExit.IsPlayerInsideDungeon)
                {
                    return error;
                }
                else
                {
                    try
                    {
                        // Teleport to StartMarker at dungeon entrance
                        playerObj.transform.position = playerEnterExit.Dungeon.StartMarker.transform.position;
                        return "Transitioning to door position";
                    }
                    catch
                    {
                        return "Unspecified Error";
                    }

                }
            }
        }


        private static class OpenAllDoors
        {
            public static readonly string name = "openalldoors";
            public static readonly string error = "You are not inside";
            public static readonly string description = "Opens all doors in an interior or dungeon, regardless of locked state";
            public static readonly string usage = "openalldoors";

            public static string Execute(params string[] args)
            {
                if (!GameManager.Instance.IsPlayerInside)
                    return error;
                else
                {
                    DaggerfallActionDoor[] doors = GameObject.FindObjectsOfType<DaggerfallActionDoor>();
                    int count = 0;
                    for (int i = 0; i < doors.Length; i++)
                    {
                        if (!doors[i].IsOpen)
                        {
                            doors[i].SetOpen(true, false, true);
                            count++;
                        }
                    }
                    return string.Format("Finished.  Opened {0} doors out of {1}", count, doors.Count());

                }

            }
        }

        private static class OpenDoor
        {
            public static readonly string name = "opendoor";
            public static readonly string error = "No door type object found";
            public static readonly string description = "Opens a single door the player is looking at, regardless of locked state";
            public static readonly string usage = "opendoor";

            public static string Execute(params string[] args)
            {
                if (!GameManager.Instance.IsPlayerInside)
                    return "You are not inside";
                else
                {
                    DaggerfallActionDoor door;
                    RaycastHit hitInfo;
                    Ray ray = Camera.main.ViewportPointToRay(new Vector3(0.5f, 0.5f, 0));
                    if (!(Physics.Raycast(ray, out hitInfo)))
                        return error;
                    else
                    {
                        door = hitInfo.transform.GetComponent<DaggerfallActionDoor>();
                        if (door == null)
                            return error;
                        else
                            door.SetOpen(true, false, true);
                    }
                    return string.Format("Finished");
                }

            }
        }

        private static class ActivateAction
        {
            public static readonly string name = "activate";
            public static readonly string error = "No action object found";
            public static readonly string description = "Triggers an action object regardless of whether it is able to be activated normally";
            public static readonly string usage = "activate";

            public static string Execute(params string[] args)
            {

                DaggerfallAction action;
                RaycastHit hitInfo;
                Ray ray = Camera.main.ViewportPointToRay(new Vector3(0.5f, 0.5f, 0));
                if (!(Physics.Raycast(ray, out hitInfo)))
                    return error;
                else
                {
                    action = hitInfo.transform.GetComponent<DaggerfallAction>();
                    if (action == null)
                        return error;
                    else
                        action.Play(GameManager.Instance.PlayerObject);
                }
                return string.Format("Finished");

            }
        }


        private static class KillAllEnemies
        {
            public static readonly string name = "killall";
            public static readonly string description = "Kills any enemies currently in scene";
            public static readonly string usage = "killall";

            public static string Execute(params string[] args)
            {
                DaggerfallEntityBehaviour[] entityBehaviours = FindObjectsOfType<DaggerfallEntityBehaviour>();
                int count = 0;
                for (int i = 0; i < entityBehaviours.Length; i++)
                {
                    DaggerfallEntityBehaviour entityBehaviour = entityBehaviours[i];
                    if (entityBehaviour.EntityType == EntityTypes.EnemyMonster || entityBehaviour.EntityType == EntityTypes.EnemyClass)
                    {
                        entityBehaviour.transform.SendMessage("Die");
                        count++;
                    }
                }
                return string.Format("Finished.  Killed: {0} enemies.", count);
            }
        }


        private static class GetLocationMapPixel
        {
            public static readonly string name = "getlocpixel";
            public static readonly string description = "get pixel coordinates for a location";
            public static readonly string usage = "getlocpixel <region name>/<location name> (no space between region name & location name)";

            public static string Execute(params string[] args)
            {
                if (args == null || args.Count() < 1)
                {
                    return string.Format("Invalid paramaters; \n {0}", usage);
                }

                DaggerfallConnect.DFLocation loc;

                string name = args[0];
                for (int i = 1; i < args.Count(); i++)
                {
                    name += " " + args[i];
                }


                if (DaggerfallWorkshop.Utility.GameObjectHelper.FindMultiNameLocation(name, out loc))
                {
                    DaggerfallConnect.Utility.DFPosition pos = MapsFile.LongitudeLatitudeToMapPixel((int)loc.MapTableData.Longitude, (int)loc.MapTableData.Latitude);
                    return string.Format("{0} found; Pixel Coordinates: \nx: {1} y: {2}", name, pos.X, pos.Y);
                }
                else
                {
                    return "Invalid location.  Check spelling?";
                }
            }

        }

        /// <summary>
        /// Short distance teleport, uses raycast to move player to where they are looking
        /// </summary>
        private static class Teleport
        {
            public static readonly string name = "teleport";
            public static readonly string description = "teleport player to object they are looking at.  God mode recommended";
            public static readonly string usage = "teleport \noptional paramaters: \n{true/false} always teleport if true, even if looking at empty space (default false) \n{max distance}" +
                "max distance to teleport (default 500) \n{up/down/left/right} final position adjustment (default up) \n Examples:\nteleport \n teleport up \n teleport 999 left true";

            public static string Execute(params string[] args)
            {

                bool forceTeleOnNoHit = false;              //teleport maxDistance even if raycast doesn't hit
                float maxDistance = 500;                    //max distance
                int step = 0;
                Vector3 dir = Camera.main.transform.up;
                Vector3 loc;

                if (args != null)
                {
                    for (int i = 0; i < args.Length; i++)
                    {
                        float temp = 0;
                        if (string.IsNullOrEmpty(args[i]))
                            continue;
                        else if (args[i] == "true" || args[i] == "false")
                            Boolean.TryParse(args[i], out forceTeleOnNoHit);
                        else if (float.TryParse(args[i], out temp))
                            maxDistance = temp;
                        else if (args[i].ToLower() == "up")
                            dir = Camera.main.transform.up;
                        else if (args[i].ToLower() == "down")
                            dir = Camera.main.transform.up * -1;
                        else if (args[i].ToLower() == "right")
                            dir = Camera.main.transform.right;
                        else if (args[i].ToLower() == "left")
                            dir = Camera.main.transform.right * -1;
                        else if (args[i].ToLower() == "forward")
                            dir = Camera.main.transform.forward;
                        else if (args[i].ToLower() == "back")
                            dir = Camera.main.transform.forward * -1;
                    }
                }

                RaycastHit hitInfo;
                Vector3 origin = Camera.main.ViewportToWorldPoint(new Vector3(0.5f, 0.5f, 0));
                Ray ray = new Ray(origin + Camera.main.transform.forward * .2f, Camera.main.transform.forward);
                GameManager.Instance.PlayerMotor.ClearFallingDamage();
                if (!(Physics.Raycast(ray, out hitInfo, maxDistance)))
                {
                    Console.Log("Didn't hit anything...");
                    if (forceTeleOnNoHit)
                    {
                        GameManager.Instance.PlayerObject.transform.position = ray.GetPoint(maxDistance);
                        Console.Log("...teleporting anyways");
                    }
                }
                else
                {
                    loc = hitInfo.point;
                    while (Physics.CheckCapsule(loc, loc + dir, GameManager.Instance.PlayerController.radius + .1f) && step < 50)
                    {
                        loc = dir + loc;
                        step++;
                    }
                    GameManager.Instance.PlayerObject.transform.position = loc;
                }
                return "Finished";
            }
        }


        private static class Groundme
        {
            public static readonly string name = "groundme";
            public static readonly string description = "Move back to last known good position";
            public static readonly string usage = "groundme";

            public static string Execute(params string[] args)
            {
                PlayerMotor playerMotor = GameManager.Instance.PlayerMotor;
                CharacterController cc = GameManager.Instance.PlayerController;
                playerMotor.ClearFallingDamage();

                RaycastHit hitInfo;
                Vector3 origin = playerMotor.ContactPoint;
                origin.y += cc.height;
                Ray ray = new Ray(origin, Vector3.down);
                if (!(Physics.Raycast(ray, out hitInfo, cc.height * 2)))
                {
                    return "Failed to reposition - try Teleport or if inside tele2exit";
                }
                else
                {
                    GameManager.Instance.PlayerObject.transform.position = playerMotor.ContactPoint;
                    playerMotor.FixStanding(cc.height / 2);
                    return "Finished - moved to last known good location at " + playerMotor.ContactPoint.ToString();
                }
            }
        }

        private static class ExecuteScript
        {
            public static readonly string name = "execute";
            public static readonly string description = "compiles source files (and instanties objects when possible) from streaming assets path.";
            public static readonly string error = "invalid paramater.";

            public static readonly string usage = "execute Script00.cs Script01.cs Script02.cs....";


            public static string Execute(params string[] args)
            {
                if (args == null)
                    return error;
                else if (args.Length < 1)
                    return error;

                int count = 0;
                string[] files = new string[args.Length];

                for (int i = 0; i < args.Length; i++)
                {
                    if (string.IsNullOrEmpty(args[i]))
                        continue;

                    string fullName = Path.Combine(Application.streamingAssetsPath, args[i]);

                    if (!fullName.EndsWith(".cs"))   //limiting to only .cs files isn't really necessary - any text file should work fine
                        return error;

                    if (!File.Exists(fullName))
                        return error;
                    else
                    {
                        Console.Log("Found File: " + fullName);
                        files[i] = fullName;
                        count++;
                    }
                }

                if (count < 1)
                    return error;
<<<<<<< HEAD

                try
                {
                    System.Reflection.Assembly assembly = DaggerfallWorkshop.Game.Utility.Compiler.CompileFiles(files.ToArray());

=======
                //string[] source = new string[files.Length];
                //for (int i = 0; i < files.Length; i++)
                //{
                //    source[i] = File.ReadAllText(files[i]);
                //}

                try
                {
                    System.Reflection.Assembly assembly = DaggerfallWorkshop.Game.Utility.Compiler.CompileSource(files, false);//(files.ToArray(), false);
>>>>>>> 6541d514
                    var loadableTypes = DaggerfallWorkshop.Game.Utility.Compiler.GetLoadableTypes(assembly);

                    foreach (Type t in loadableTypes)
                    {
                        bool isAssignable = typeof(Component).IsAssignableFrom(t);
                        bool hasDefaultConstructor = (t.GetConstructor(Type.EmptyTypes) != null && !t.IsAbstract);

                        if (isAssignable)
                        {
                            GameObject newObj = new GameObject(t.Name);
                            newObj.AddComponent(t);
                        }
                        else if (hasDefaultConstructor)
                        {
<<<<<<< HEAD
                            object newThing = Activator.CreateInstance(t); //only works if has a default constructor
=======
                            Activator.CreateInstance(t); //only works if has a default constructor
>>>>>>> 6541d514
                        }
                    }

                    return "Finished";
                }
<<<<<<< HEAD
                catch(Exception ex)
=======
                catch (Exception ex)
>>>>>>> 6541d514
                {
                    return ex.Message;
                }
            }
        }

    }
}<|MERGE_RESOLUTION|>--- conflicted
+++ resolved
@@ -1019,13 +1019,6 @@
 
                 if (count < 1)
                     return error;
-<<<<<<< HEAD
-
-                try
-                {
-                    System.Reflection.Assembly assembly = DaggerfallWorkshop.Game.Utility.Compiler.CompileFiles(files.ToArray());
-
-=======
                 //string[] source = new string[files.Length];
                 //for (int i = 0; i < files.Length; i++)
                 //{
@@ -1035,7 +1028,6 @@
                 try
                 {
                     System.Reflection.Assembly assembly = DaggerfallWorkshop.Game.Utility.Compiler.CompileSource(files, false);//(files.ToArray(), false);
->>>>>>> 6541d514
                     var loadableTypes = DaggerfallWorkshop.Game.Utility.Compiler.GetLoadableTypes(assembly);
 
                     foreach (Type t in loadableTypes)
@@ -1050,21 +1042,13 @@
                         }
                         else if (hasDefaultConstructor)
                         {
-<<<<<<< HEAD
-                            object newThing = Activator.CreateInstance(t); //only works if has a default constructor
-=======
                             Activator.CreateInstance(t); //only works if has a default constructor
->>>>>>> 6541d514
                         }
                     }
 
                     return "Finished";
                 }
-<<<<<<< HEAD
-                catch(Exception ex)
-=======
                 catch (Exception ex)
->>>>>>> 6541d514
                 {
                     return ex.Message;
                 }
